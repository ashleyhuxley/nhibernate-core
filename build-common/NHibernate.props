--- conflicted
+++ resolved
@@ -2,13 +2,8 @@
   <Import Condition="Exists('NHibernate.dev.props')" Project="NHibernate.dev.props"/>
 
   <PropertyGroup>
-<<<<<<< HEAD
     <NhVersion     Condition="'$(NhVersion)' == ''"    >5.4</NhVersion>
     <VersionPatch  Condition="'$(VersionPatch)'  == ''">0</VersionPatch>
-=======
-    <NhVersion     Condition="'$(NhVersion)' == ''"    >5.3</NhVersion>
-    <VersionPatch  Condition="'$(VersionPatch)'  == ''">1</VersionPatch>
->>>>>>> 2011a77a
     <!-- Clear VersionSuffix for making release and set it to dev for making development builds -->
     <VersionSuffix Condition="'$(VersionSuffix)' == ''">dev</VersionSuffix>
 
