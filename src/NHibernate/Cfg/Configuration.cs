--- conflicted
+++ resolved
@@ -1316,9 +1316,6 @@
 				// Ok, don't need schemas anymore, so free them
 				Schemas = null;
 
-<<<<<<< HEAD
-			return new SessionFactoryImpl(this, new StaticDialectMappingWrapper(mapping), settings, GetInitializedEventListeners());
-=======
 				return new SessionFactoryImpl(
 					this,
 					mapping,
@@ -1329,7 +1326,6 @@
 			{
 				mapping = dynamicDialectMapping;
 			}
->>>>>>> c6283377
 		}
 
 		/// <summary>
