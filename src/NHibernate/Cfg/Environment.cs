<<<<<<< HEAD
using System;
using System.Collections.Generic;
using System.Configuration;
using System.Reflection;

using NHibernate.Bytecode;
using NHibernate.Cfg.ConfigurationSchema;
using NHibernate.Util;

namespace NHibernate.Cfg
{
	/// <summary>
	/// Provides access to configuration information.
	/// </summary>
	/// <remarks>
	/// NHibernate has two property scopes:
	/// <list>
	///		<item><description>
	///		 Factory-level properties may be passed to the <see cref="ISessionFactory" /> when it is
	///		 instantiated. Each instance might have different property values. If no properties are
	///		 specified, the factory gets them from Environment
	///		</description></item>
	///		<item><description>
	///		 System-level properties are shared by all factory instances and are always determined
	///		 by the <see cref="Cfg.Environment" /> properties
	///		</description></item>
	/// </list>
	/// In NHibernate, <c>&lt;hibernate-configuration&gt;</c> section in the application configuration file
	/// corresponds to Java system-level properties; <c>&lt;session-factory&gt;</c>
	/// section is the session-factory-level configuration. 
	/// 
	/// It is possible to use the application configuration file (App.config) together with the NHibernate 
	/// configuration file (hibernate.cfg.xml) at the same time.
	/// Properties in hibernate.cfg.xml override/merge properties in application configuration file where same
	/// property is found. For others configuration a merge is applied.
	/// </remarks>
	public static class Environment
	{
		private static string cachedVersion;

		/// <summary>
		/// NHibernate version (informational).
		/// </summary>
		public static string Version
		{
			get
			{
				if (cachedVersion == null)
				{
					Assembly thisAssembly = Assembly.GetExecutingAssembly();
					var attrs =
						(AssemblyInformationalVersionAttribute[])
						thisAssembly.GetCustomAttributes(typeof(AssemblyInformationalVersionAttribute), false);

					if (attrs != null && attrs.Length > 0)
					{
						cachedVersion = string.Format("{0} ({1})", thisAssembly.GetName().Version, attrs[0].InformationalVersion);
					}
					else
					{
						cachedVersion = thisAssembly.GetName().Version.ToString();
					}
				}
				return cachedVersion;
			}
		}

		public const string ConnectionProvider = "connection.provider";
		public const string ConnectionDriver = "connection.driver_class";
		public const string ConnectionString = "connection.connection_string";
		public const string Isolation = "connection.isolation";
		public const string ReleaseConnections = "connection.release_mode";

		/// <summary>
		/// Used to find the .Net 2.0 named connection string
		/// </summary>
		public const string ConnectionStringName = "connection.connection_string_name";

		// Unused, Java-specific
		public const string SessionFactoryName = "session_factory_name";

		public const string Dialect = "dialect";

		/// <summary> A default database schema (owner) name to use for unqualified tablenames</summary>
		public const string DefaultSchema = "default_schema";

		/// <summary> A default database catalog name to use for unqualified tablenames</summary>
		public const string DefaultCatalog = "default_catalog";

		/// <summary>The EntityMode in which set the Session opened from the SessionFactory.</summary>
		public const string DefaultEntityMode = "default_entity_mode";

		/// <summary>
		/// When using an enhanced id generator and pooled optimizers (<see cref="NHibernate.Id.Enhanced.IOptimizer"/>),
		/// prefer interpreting the database value as the lower (lo) boundary. The default is to interpret it as the high boundary.
		/// </summary>
		public const string PreferPooledValuesLo = "id.optimizer.pooled.prefer_lo";

		public const string ShowSql = "show_sql";
		public const string MaxFetchDepth = "max_fetch_depth";
		public const string CurrentSessionContextClass = "current_session_context_class";
		public const string UseSqlComments = "use_sql_comments";

		/// <summary> Enable formatting of SQL logged to the console</summary>
		public const string FormatSql = "format_sql";

		// Unused, Java-specific
		public const string UseGetGeneratedKeys = "jdbc.use_get_generated_keys";

		// Unused, not implemented
		public const string StatementFetchSize = "jdbc.fetch_size";

		public const string BatchVersionedData = "jdbc.batch_versioned_data";

		// Unused, not implemented
		public const string OutputStylesheet = "xml.output_stylesheet";

		public const string TransactionStrategy = "transaction.factory_class";

		// Unused, not implemented (and somewhat Java-specific)
		public const string TransactionManagerStrategy = "transaction.manager_lookup_class";

		public const string CacheProvider = "cache.provider_class";
		public const string UseQueryCache = "cache.use_query_cache";
		public const string QueryCacheFactory = "cache.query_cache_factory";
		public const string UseSecondLevelCache = "cache.use_second_level_cache";
		public const string CacheRegionPrefix = "cache.region_prefix";
		public const string UseMinimalPuts = "cache.use_minimal_puts";
		public const string CacheDefaultExpiration = "cache.default_expiration";
		public const string QuerySubstitutions = "query.substitutions";

		/// <summary> Should named queries be checked during startup (the default is enabled). </summary>
		/// <remarks>Mainly intended for test environments.</remarks>
		public const string QueryStartupChecking = "query.startup_check";

		/// <summary> Enable statistics collection</summary>
		public const string GenerateStatistics = "generate_statistics";

		public const string UseIdentifierRollBack = "use_identifier_rollback";

		// The classname of the HQL query parser factory
		public const string QueryTranslator = "query.factory_class";

		public const string QueryImports = "query.imports";
		public const string Hbm2ddlAuto = "hbm2ddl.auto";
		public const string Hbm2ddlKeyWords = "hbm2ddl.keywords";

		// Unused, not implemented
		public const string SqlExceptionConverter = "sql_exception_converter";

		public const string WrapResultSets = "adonet.wrap_result_sets";
		public const string BatchSize = "adonet.batch_size";
		public const string BatchStrategy = "adonet.factory_class";

		// NHibernate-specific properties
		public const string PrepareSql = "prepare_sql";
		public const string CommandTimeout = "command_timeout";

		public const string PropertyBytecodeProvider = "bytecode.provider";
		public const string PropertyUseReflectionOptimizer = "use_reflection_optimizer";

		public const string UseProxyValidator = "use_proxy_validator";
		public const string ProxyFactoryFactoryClass = "proxyfactory.factory_class";

		public const string DefaultBatchFetchSize = "default_batch_fetch_size";

		public const string CollectionTypeFactoryClass = "collectiontype.factory_class";

		public const string LinqToHqlGeneratorsRegistry = "linqtohql.generatorsregistry";

		/// <summary> Enable ordering of insert statements for the purpose of more effecient batching.</summary>
		public const string OrderInserts = "order_inserts";

		/// <summary>
		/// If this setting is set to false, exceptions in IInterceptor.BeforeTransactionCompletion bubble to the caller of ITransaction.Commit and abort the commit.
		/// If this setting is set to true, exceptions in IInterceptor.BeforeTransactionCompletion are ignored and the commit is performed.
		/// The default setting is false.
		/// </summary>
		[Obsolete("This setting is likely to be removed in a future version of NHibernate. The workaround is to catch all exceptions in the IInterceptor implementation.")]
		public const string InterceptorsBeforeTransactionCompletionIgnoreExceptions = "interceptors.beforetransactioncompletion_ignore_exceptions";

		private static readonly Dictionary<string, string> GlobalProperties;

		private static IBytecodeProvider BytecodeProviderInstance;
		private static bool EnableReflectionOptimizer;

		private static readonly IInternalLogger log = LoggerProvider.LoggerFor(typeof(Environment));

		/// <summary>
		/// Issue warnings to user when any obsolete property names are used.
		/// </summary>
		/// <param name="props"></param>
		/// <returns></returns>
		public static void VerifyProperties(IDictionary<string, string> props) { }

		static Environment()
		{
			// Computing the version string is a bit expensive, so do it only if logging is enabled.
			if (log.IsInfoEnabled)
			{
				log.Info("NHibernate " + Version);
			}

			GlobalProperties = new Dictionary<string, string>();
			GlobalProperties[PropertyUseReflectionOptimizer] = bool.TrueString;
			LoadGlobalPropertiesFromAppConfig();
			VerifyProperties(GlobalProperties);

			BytecodeProviderInstance = BuildBytecodeProvider(GlobalProperties);
			EnableReflectionOptimizer = PropertiesHelper.GetBoolean(PropertyUseReflectionOptimizer, GlobalProperties);

			if (EnableReflectionOptimizer)
			{
				log.Info("Using reflection optimizer");
			}
		}

		private static void LoadGlobalPropertiesFromAppConfig()
		{
			object config = ConfigurationManager.GetSection(CfgXmlHelper.CfgSectionName);

			if (config == null)
			{
				log.Info(string.Format("{0} section not found in application configuration file", CfgXmlHelper.CfgSectionName));
				return;
			}

			var nhConfig = config as IHibernateConfiguration;
			if (nhConfig == null)
			{
				log.Info(
					string.Format(
						"{0} section handler, in application configuration file, is not IHibernateConfiguration, section ignored",
						CfgXmlHelper.CfgSectionName));
				return;
			}

			GlobalProperties[PropertyBytecodeProvider] = nhConfig.ByteCodeProviderType;
			GlobalProperties[PropertyUseReflectionOptimizer] = nhConfig.UseReflectionOptimizer.ToString();
			if (nhConfig.SessionFactory != null)
			{
				foreach (var kvp in nhConfig.SessionFactory.Properties)
				{
					GlobalProperties[kvp.Key] = kvp.Value;
				}
			}
		}

		internal static void ResetSessionFactoryProperties()
		{
			string savedBytecodeProvider;
			GlobalProperties.TryGetValue(PropertyBytecodeProvider, out savedBytecodeProvider);
			// Save values loaded and used in static constructor

			string savedUseReflectionOptimizer;
			GlobalProperties.TryGetValue(PropertyUseReflectionOptimizer, out savedUseReflectionOptimizer);
			// Clean all property loaded from app.config
			GlobalProperties.Clear();

			// Restore values loaded and used in static constructor
			if (savedBytecodeProvider != null)
			{
				GlobalProperties[PropertyBytecodeProvider] = savedBytecodeProvider;
			}

			if (savedUseReflectionOptimizer != null)
			{
				GlobalProperties[PropertyUseReflectionOptimizer] = savedUseReflectionOptimizer;
			}
		}

		/// <summary>
		/// Gets a copy of the configuration found in <c>&lt;hibernate-configuration&gt;</c> section
		/// of app.config/web.config.
		/// </summary>
		/// <remarks>
		/// This is the replacement for hibernate.properties
		/// </remarks>
		public static IDictionary<string, string> Properties
		{
			get { return new Dictionary<string, string>(GlobalProperties); }
		}

		/// <summary>
		/// The bytecode provider to use.
		/// </summary>
		/// <remarks>
		/// This property is read from the <c>&lt;nhibernate&gt;</c> section
		/// of the application configuration file by default. Since it is not
		/// always convenient to configure NHibernate through the application
		/// configuration file, it is also possible to set the property value
		/// manually. This should only be done before a configuration object
		/// is created, otherwise the change may not take effect.
		/// </remarks>
		public static IBytecodeProvider BytecodeProvider
		{
			get { return BytecodeProviderInstance; }
			set { BytecodeProviderInstance = value; }
		}

		/// <summary>
		/// Whether to enable the use of reflection optimizer
		/// </summary>
		/// <remarks>
		/// This property is read from the <c>&lt;nhibernate&gt;</c> section
		/// of the application configuration file by default. Since it is not
		/// always convenient to configure NHibernate through the application
		/// configuration file, it is also possible to set the property value
		/// manually. This should only be done before a configuration object
		/// is created, otherwise the change may not take effect.
		/// </remarks>
		public static bool UseReflectionOptimizer
		{
			get { return EnableReflectionOptimizer; }
			set { EnableReflectionOptimizer = value; }
		}

		public static IBytecodeProvider BuildBytecodeProvider(IDictionary<string, string> properties)
		{
			const string defaultBytecodeProvider = "lcg";
			string provider = PropertiesHelper.GetString(PropertyBytecodeProvider, properties, defaultBytecodeProvider);
			log.Info("Bytecode provider name : " + provider);
			return BuildBytecodeProvider(provider);
		}

		private static IBytecodeProvider BuildBytecodeProvider(string providerName)
		{
			switch (providerName)
			{
				case "codedom":
					return new Bytecode.CodeDom.BytecodeProviderImpl();
				case "lcg":
					return new Bytecode.Lightweight.BytecodeProviderImpl();
				case "null":
					return new NullBytecodeProvider();
				default:
					log.Info("custom bytecode provider [" + providerName + "]");
					return CreateCustomBytecodeProvider(providerName);
			}
		}

		private static IBytecodeProvider CreateCustomBytecodeProvider(string assemblyQualifiedName)
		{
			try
			{
				var type = ReflectHelper.ClassForName(assemblyQualifiedName);
				try
				{
					return (IBytecodeProvider)Activator.CreateInstance(type);
				}
				catch (MissingMethodException ex)
				{
					throw new HibernateByteCodeException("Public constructor was not found for " + type, ex);
				}
				catch (InvalidCastException ex)
				{
					throw new HibernateByteCodeException(type + "Type does not implement " + typeof(IBytecodeProvider), ex);
				}
				catch (Exception ex)
				{
					throw new HibernateByteCodeException("Unable to instantiate: " + type, ex);
				}
			}
			catch (Exception e)
			{
				throw new HibernateByteCodeException("Unable to create the instance of Bytecode provider; check inner exception for detail", e);
			}
		}
	}
=======
using System;
using System.Collections.Generic;
using System.Configuration;
using System.Reflection;

using NHibernate.Bytecode;
using NHibernate.Cfg.ConfigurationSchema;
using NHibernate.Util;

namespace NHibernate.Cfg
{
	/// <summary>
	/// Provides access to configuration information.
	/// </summary>
	/// <remarks>
	/// NHibernate has two property scopes:
	/// <list>
	///		<item><description>
	///		 Factory-level properties may be passed to the <see cref="ISessionFactory" /> when it is
	///		 instantiated. Each instance might have different property values. If no properties are
	///		 specified, the factory gets them from Environment
	///		</description></item>
	///		<item><description>
	///		 System-level properties are shared by all factory instances and are always determined
	///		 by the <see cref="Cfg.Environment" /> properties
	///		</description></item>
	/// </list>
	/// In NHibernate, <c>&lt;hibernate-configuration&gt;</c> section in the application configuration file
	/// corresponds to Java system-level properties; <c>&lt;session-factory&gt;</c>
	/// section is the session-factory-level configuration. 
	/// 
	/// It is possible to use the application configuration file (App.config) together with the NHibernate 
	/// configuration file (hibernate.cfg.xml) at the same time.
	/// Properties in hibernate.cfg.xml override/merge properties in application configuration file where same
	/// property is found. For others configuration a merge is applied.
	/// </remarks>
	public static class Environment
	{
		private static string cachedVersion;

		/// <summary>
		/// NHibernate version (informational).
		/// </summary>
		public static string Version
		{
			get
			{
				if (cachedVersion == null)
				{
					Assembly thisAssembly = Assembly.GetExecutingAssembly();
					var attrs =
						(AssemblyInformationalVersionAttribute[])
						thisAssembly.GetCustomAttributes(typeof (AssemblyInformationalVersionAttribute), false);

					if (attrs != null && attrs.Length > 0)
					{
						cachedVersion = string.Format("{0} (assembly {1})", attrs[0].InformationalVersion, thisAssembly.GetName().Version);
					}
					else
					{
						cachedVersion = thisAssembly.GetName().Version.ToString();
					}
				}
				return cachedVersion;
			}
		}

		public const string ConnectionProvider = "connection.provider";
		public const string ConnectionDriver = "connection.driver_class";
		public const string ConnectionString = "connection.connection_string";
		public const string Isolation = "connection.isolation";
		public const string ReleaseConnections = "connection.release_mode";

		/// <summary>
		/// Used to find the .Net 2.0 named connection string
		/// </summary>
		public const string ConnectionStringName = "connection.connection_string_name";

		// Unused, Java-specific
		public const string SessionFactoryName = "session_factory_name";

		public const string Dialect = "dialect";

		/// <summary> A default database schema (owner) name to use for unqualified tablenames</summary>
		public const string DefaultSchema = "default_schema";

		/// <summary> A default database catalog name to use for unqualified tablenames</summary>
		public const string DefaultCatalog = "default_catalog";

		/// <summary>The EntityMode in which set the Session opened from the SessionFactory.</summary>
		public const string DefaultEntityMode = "default_entity_mode";

		/// <summary>
		/// When using an enhanced id generator and pooled optimizers (<see cref="NHibernate.Id.Enhanced.IOptimizer"/>),
		/// prefer interpreting the database value as the lower (lo) boundary. The default is to interpret it as the high boundary.
		/// </summary>
		public const string PreferPooledValuesLo = "id.optimizer.pooled.prefer_lo";
		
		public const string ShowSql = "show_sql";
		public const string MaxFetchDepth = "max_fetch_depth";
		public const string CurrentSessionContextClass = "current_session_context_class";
		public const string UseSqlComments = "use_sql_comments";

		/// <summary> Enable formatting of SQL logged to the console</summary>
		public const string FormatSql = "format_sql";

		// Unused, Java-specific
		public const string UseGetGeneratedKeys = "jdbc.use_get_generated_keys";

		// Unused, not implemented
		public const string StatementFetchSize = "jdbc.fetch_size";

		public const string BatchVersionedData = "jdbc.batch_versioned_data";

		// Unused, not implemented
		public const string OutputStylesheet = "xml.output_stylesheet";

		public const string TransactionStrategy = "transaction.factory_class";

		// Unused, not implemented (and somewhat Java-specific)
		public const string TransactionManagerStrategy = "transaction.manager_lookup_class";

		public const string CacheProvider = "cache.provider_class";
		public const string UseQueryCache = "cache.use_query_cache";
		public const string QueryCacheFactory = "cache.query_cache_factory";
		public const string UseSecondLevelCache = "cache.use_second_level_cache";
		public const string CacheRegionPrefix = "cache.region_prefix";
		public const string UseMinimalPuts = "cache.use_minimal_puts";
		public const string CacheDefaultExpiration = "cache.default_expiration";
		public const string QuerySubstitutions = "query.substitutions";

		/// <summary> Should named queries be checked during startup (the default is enabled). </summary>
		/// <remarks>Mainly intended for test environments.</remarks>
		public const string QueryStartupChecking = "query.startup_check";

		/// <summary> Enable statistics collection</summary>
		public const string GenerateStatistics = "generate_statistics";

		public const string UseIdentifierRollBack = "use_identifier_rollback";

		// The classname of the HQL query parser factory
		public const string QueryTranslator = "query.factory_class";

		public const string QueryImports = "query.imports";
		public const string Hbm2ddlAuto = "hbm2ddl.auto";
		public const string Hbm2ddlKeyWords = "hbm2ddl.keywords";

		// Unused, not implemented
		public const string SqlExceptionConverter = "sql_exception_converter";

		public const string WrapResultSets = "adonet.wrap_result_sets";
		public const string BatchSize = "adonet.batch_size";
		public const string BatchStrategy = "adonet.factory_class";

		// NHibernate-specific properties
		public const string PrepareSql = "prepare_sql";
		public const string CommandTimeout = "command_timeout";

		public const string PropertyBytecodeProvider = "bytecode.provider";
		public const string PropertyUseReflectionOptimizer = "use_reflection_optimizer";

		public const string UseProxyValidator = "use_proxy_validator";
		public const string ProxyFactoryFactoryClass = "proxyfactory.factory_class";

		public const string DefaultBatchFetchSize = "default_batch_fetch_size";

		public const string CollectionTypeFactoryClass = "collectiontype.factory_class";
		
		public const string LinqToHqlGeneratorsRegistry = "linqtohql.generatorsregistry";

		/// <summary> Enable ordering of insert statements for the purpose of more effecient batching.</summary>
		public const string OrderInserts = "order_inserts";

		private static readonly Dictionary<string, string> GlobalProperties;

		private static IBytecodeProvider BytecodeProviderInstance;
		private static bool EnableReflectionOptimizer;

		private static readonly IInternalLogger log = LoggerProvider.LoggerFor(typeof (Environment));

		/// <summary>
		/// Issue warnings to user when any obsolete property names are used.
		/// </summary>
		/// <param name="props"></param>
		/// <returns></returns>
		public static void VerifyProperties(IDictionary<string, string> props) {}

		static Environment()
		{
			// Computing the version string is a bit expensive, so do it only if logging is enabled.
			if (log.IsInfoEnabled)
			{
				log.Info("NHibernate " + Version);
			}

			GlobalProperties = new Dictionary<string, string>();
			GlobalProperties[PropertyUseReflectionOptimizer] = bool.TrueString;
			LoadGlobalPropertiesFromAppConfig();
			VerifyProperties(GlobalProperties);

			BytecodeProviderInstance = BuildBytecodeProvider(GlobalProperties);
			EnableReflectionOptimizer = PropertiesHelper.GetBoolean(PropertyUseReflectionOptimizer, GlobalProperties);

			if (EnableReflectionOptimizer)
			{
				log.Info("Using reflection optimizer");
			}
		}

		private static void LoadGlobalPropertiesFromAppConfig()
		{
			object config = ConfigurationManager.GetSection(CfgXmlHelper.CfgSectionName);

			if (config == null)
			{
				log.Info(string.Format("{0} section not found in application configuration file", CfgXmlHelper.CfgSectionName));
				return;
			}

			var nhConfig = config as IHibernateConfiguration;
			if (nhConfig == null)
			{
				log.Info(
					string.Format(
						"{0} section handler, in application configuration file, is not IHibernateConfiguration, section ignored",
						CfgXmlHelper.CfgSectionName));
				return;
			}

			GlobalProperties[PropertyBytecodeProvider] = nhConfig.ByteCodeProviderType;
			GlobalProperties[PropertyUseReflectionOptimizer] = nhConfig.UseReflectionOptimizer.ToString();
			if (nhConfig.SessionFactory != null)
			{
				foreach (KeyValuePair<string, string> kvp in nhConfig.SessionFactory.Properties)
				{
					GlobalProperties[kvp.Key] = kvp.Value;
				}
			}
		}

		internal static void ResetSessionFactoryProperties()
		{
			string savedBytecodeProvider = null;
			string savedUseReflectionOptimizer = null;

			// Save values loaded and used in static constructor
			if (GlobalProperties.ContainsKey(PropertyBytecodeProvider))
			{
				savedBytecodeProvider = GlobalProperties[PropertyBytecodeProvider];
			}
			if (GlobalProperties.ContainsKey(PropertyUseReflectionOptimizer))
			{
				savedUseReflectionOptimizer = GlobalProperties[PropertyUseReflectionOptimizer];
			}
			// Clean all property loaded from app.config
			GlobalProperties.Clear();

			// Restore values loaded and used in static constructor
			if (savedBytecodeProvider != null)
			{
				GlobalProperties[PropertyBytecodeProvider] = savedBytecodeProvider;
			}

			if (savedUseReflectionOptimizer != null)
			{
				GlobalProperties[PropertyUseReflectionOptimizer] = savedUseReflectionOptimizer;
			}
		}

		/// <summary>
		/// Gets a copy of the configuration found in <c>&lt;hibernate-configuration&gt;</c> section
		/// of app.config/web.config.
		/// </summary>
		/// <remarks>
		/// This is the replacement for hibernate.properties
		/// </remarks>
		public static IDictionary<string, string> Properties
		{
			get { return new Dictionary<string, string>(GlobalProperties); }
		}

		/// <summary>
		/// The bytecode provider to use.
		/// </summary>
		/// <remarks>
		/// This property is read from the <c>&lt;nhibernate&gt;</c> section
		/// of the application configuration file by default. Since it is not
		/// always convenient to configure NHibernate through the application
		/// configuration file, it is also possible to set the property value
		/// manually. This should only be done before a configuration object
		/// is created, otherwise the change may not take effect.
		/// </remarks>
		public static IBytecodeProvider BytecodeProvider
		{
			get { return BytecodeProviderInstance; }
			set { BytecodeProviderInstance = value; }
		}

		/// <summary>
		/// Whether to enable the use of reflection optimizer
		/// </summary>
		/// <remarks>
		/// This property is read from the <c>&lt;nhibernate&gt;</c> section
		/// of the application configuration file by default. Since it is not
		/// always convenient to configure NHibernate through the application
		/// configuration file, it is also possible to set the property value
		/// manually. This should only be done before a configuration object
		/// is created, otherwise the change may not take effect.
		/// </remarks>
		public static bool UseReflectionOptimizer
		{
			get { return EnableReflectionOptimizer; }
			set { EnableReflectionOptimizer = value; }
		}

		public static IBytecodeProvider BuildBytecodeProvider(IDictionary<string, string> properties)
		{
			const string defaultBytecodeProvider = "lcg";
			string provider = PropertiesHelper.GetString(PropertyBytecodeProvider, properties, defaultBytecodeProvider);
			log.Info("Bytecode provider name : " + provider);
			return BuildBytecodeProvider(provider);
		}

		private static IBytecodeProvider BuildBytecodeProvider(string providerName)
		{
			switch (providerName)
			{
				case "codedom":
					return new Bytecode.CodeDom.BytecodeProviderImpl();
				case "lcg":
					return new Bytecode.Lightweight.BytecodeProviderImpl();
				case "null":
					return new NullBytecodeProvider();
				default:
					log.Info("custom bytecode provider [" + providerName + "]");
					return CreateCustomBytecodeProvider(providerName);
			}
		}

		private static IBytecodeProvider CreateCustomBytecodeProvider(string assemblyQualifiedName)
		{
			try
			{
				var type = ReflectHelper.ClassForName(assemblyQualifiedName);
				try
				{
					return (IBytecodeProvider)Activator.CreateInstance(type);
				}
				catch (MissingMethodException ex)
				{
					throw new HibernateByteCodeException("Public constructor was not found for " + type, ex);
				}
				catch (InvalidCastException ex)
				{
					throw new HibernateByteCodeException(type + "Type does not implement " + typeof(IBytecodeProvider), ex);
				}
				catch (Exception ex)
				{
					throw new HibernateByteCodeException("Unable to instantiate: " + type, ex);
				}
			}
			catch (Exception e)
			{
				throw new HibernateByteCodeException("Unable to create the instance of Bytecode provider; check inner exception for detail", e);
			}
		}
	}
>>>>>>> 71b425de
}<|MERGE_RESOLUTION|>--- conflicted
+++ resolved
@@ -1,740 +1,370 @@
-<<<<<<< HEAD
-using System;
-using System.Collections.Generic;
-using System.Configuration;
-using System.Reflection;
-
-using NHibernate.Bytecode;
-using NHibernate.Cfg.ConfigurationSchema;
-using NHibernate.Util;
-
-namespace NHibernate.Cfg
-{
-	/// <summary>
-	/// Provides access to configuration information.
-	/// </summary>
-	/// <remarks>
-	/// NHibernate has two property scopes:
-	/// <list>
-	///		<item><description>
-	///		 Factory-level properties may be passed to the <see cref="ISessionFactory" /> when it is
-	///		 instantiated. Each instance might have different property values. If no properties are
-	///		 specified, the factory gets them from Environment
-	///		</description></item>
-	///		<item><description>
-	///		 System-level properties are shared by all factory instances and are always determined
-	///		 by the <see cref="Cfg.Environment" /> properties
-	///		</description></item>
-	/// </list>
-	/// In NHibernate, <c>&lt;hibernate-configuration&gt;</c> section in the application configuration file
-	/// corresponds to Java system-level properties; <c>&lt;session-factory&gt;</c>
-	/// section is the session-factory-level configuration. 
-	/// 
-	/// It is possible to use the application configuration file (App.config) together with the NHibernate 
-	/// configuration file (hibernate.cfg.xml) at the same time.
-	/// Properties in hibernate.cfg.xml override/merge properties in application configuration file where same
-	/// property is found. For others configuration a merge is applied.
-	/// </remarks>
-	public static class Environment
-	{
-		private static string cachedVersion;
-
-		/// <summary>
-		/// NHibernate version (informational).
-		/// </summary>
-		public static string Version
-		{
-			get
-			{
-				if (cachedVersion == null)
-				{
-					Assembly thisAssembly = Assembly.GetExecutingAssembly();
-					var attrs =
-						(AssemblyInformationalVersionAttribute[])
-						thisAssembly.GetCustomAttributes(typeof(AssemblyInformationalVersionAttribute), false);
-
-					if (attrs != null && attrs.Length > 0)
-					{
-						cachedVersion = string.Format("{0} ({1})", thisAssembly.GetName().Version, attrs[0].InformationalVersion);
-					}
-					else
-					{
-						cachedVersion = thisAssembly.GetName().Version.ToString();
-					}
-				}
-				return cachedVersion;
-			}
-		}
-
-		public const string ConnectionProvider = "connection.provider";
-		public const string ConnectionDriver = "connection.driver_class";
-		public const string ConnectionString = "connection.connection_string";
-		public const string Isolation = "connection.isolation";
-		public const string ReleaseConnections = "connection.release_mode";
-
-		/// <summary>
-		/// Used to find the .Net 2.0 named connection string
-		/// </summary>
-		public const string ConnectionStringName = "connection.connection_string_name";
-
-		// Unused, Java-specific
-		public const string SessionFactoryName = "session_factory_name";
-
-		public const string Dialect = "dialect";
-
-		/// <summary> A default database schema (owner) name to use for unqualified tablenames</summary>
-		public const string DefaultSchema = "default_schema";
-
-		/// <summary> A default database catalog name to use for unqualified tablenames</summary>
-		public const string DefaultCatalog = "default_catalog";
-
-		/// <summary>The EntityMode in which set the Session opened from the SessionFactory.</summary>
-		public const string DefaultEntityMode = "default_entity_mode";
-
-		/// <summary>
-		/// When using an enhanced id generator and pooled optimizers (<see cref="NHibernate.Id.Enhanced.IOptimizer"/>),
-		/// prefer interpreting the database value as the lower (lo) boundary. The default is to interpret it as the high boundary.
-		/// </summary>
-		public const string PreferPooledValuesLo = "id.optimizer.pooled.prefer_lo";
-
-		public const string ShowSql = "show_sql";
-		public const string MaxFetchDepth = "max_fetch_depth";
-		public const string CurrentSessionContextClass = "current_session_context_class";
-		public const string UseSqlComments = "use_sql_comments";
-
-		/// <summary> Enable formatting of SQL logged to the console</summary>
-		public const string FormatSql = "format_sql";
-
-		// Unused, Java-specific
-		public const string UseGetGeneratedKeys = "jdbc.use_get_generated_keys";
-
-		// Unused, not implemented
-		public const string StatementFetchSize = "jdbc.fetch_size";
-
-		public const string BatchVersionedData = "jdbc.batch_versioned_data";
-
-		// Unused, not implemented
-		public const string OutputStylesheet = "xml.output_stylesheet";
-
-		public const string TransactionStrategy = "transaction.factory_class";
-
-		// Unused, not implemented (and somewhat Java-specific)
-		public const string TransactionManagerStrategy = "transaction.manager_lookup_class";
-
-		public const string CacheProvider = "cache.provider_class";
-		public const string UseQueryCache = "cache.use_query_cache";
-		public const string QueryCacheFactory = "cache.query_cache_factory";
-		public const string UseSecondLevelCache = "cache.use_second_level_cache";
-		public const string CacheRegionPrefix = "cache.region_prefix";
-		public const string UseMinimalPuts = "cache.use_minimal_puts";
-		public const string CacheDefaultExpiration = "cache.default_expiration";
-		public const string QuerySubstitutions = "query.substitutions";
-
-		/// <summary> Should named queries be checked during startup (the default is enabled). </summary>
-		/// <remarks>Mainly intended for test environments.</remarks>
-		public const string QueryStartupChecking = "query.startup_check";
-
-		/// <summary> Enable statistics collection</summary>
-		public const string GenerateStatistics = "generate_statistics";
-
-		public const string UseIdentifierRollBack = "use_identifier_rollback";
-
-		// The classname of the HQL query parser factory
-		public const string QueryTranslator = "query.factory_class";
-
-		public const string QueryImports = "query.imports";
-		public const string Hbm2ddlAuto = "hbm2ddl.auto";
-		public const string Hbm2ddlKeyWords = "hbm2ddl.keywords";
-
-		// Unused, not implemented
-		public const string SqlExceptionConverter = "sql_exception_converter";
-
-		public const string WrapResultSets = "adonet.wrap_result_sets";
-		public const string BatchSize = "adonet.batch_size";
-		public const string BatchStrategy = "adonet.factory_class";
-
-		// NHibernate-specific properties
-		public const string PrepareSql = "prepare_sql";
-		public const string CommandTimeout = "command_timeout";
-
-		public const string PropertyBytecodeProvider = "bytecode.provider";
-		public const string PropertyUseReflectionOptimizer = "use_reflection_optimizer";
-
-		public const string UseProxyValidator = "use_proxy_validator";
-		public const string ProxyFactoryFactoryClass = "proxyfactory.factory_class";
-
-		public const string DefaultBatchFetchSize = "default_batch_fetch_size";
-
-		public const string CollectionTypeFactoryClass = "collectiontype.factory_class";
-
-		public const string LinqToHqlGeneratorsRegistry = "linqtohql.generatorsregistry";
-
-		/// <summary> Enable ordering of insert statements for the purpose of more effecient batching.</summary>
-		public const string OrderInserts = "order_inserts";
-
-		/// <summary>
-		/// If this setting is set to false, exceptions in IInterceptor.BeforeTransactionCompletion bubble to the caller of ITransaction.Commit and abort the commit.
-		/// If this setting is set to true, exceptions in IInterceptor.BeforeTransactionCompletion are ignored and the commit is performed.
-		/// The default setting is false.
-		/// </summary>
-		[Obsolete("This setting is likely to be removed in a future version of NHibernate. The workaround is to catch all exceptions in the IInterceptor implementation.")]
-		public const string InterceptorsBeforeTransactionCompletionIgnoreExceptions = "interceptors.beforetransactioncompletion_ignore_exceptions";
-
-		private static readonly Dictionary<string, string> GlobalProperties;
-
-		private static IBytecodeProvider BytecodeProviderInstance;
-		private static bool EnableReflectionOptimizer;
-
-		private static readonly IInternalLogger log = LoggerProvider.LoggerFor(typeof(Environment));
-
-		/// <summary>
-		/// Issue warnings to user when any obsolete property names are used.
-		/// </summary>
-		/// <param name="props"></param>
-		/// <returns></returns>
-		public static void VerifyProperties(IDictionary<string, string> props) { }
-
-		static Environment()
-		{
-			// Computing the version string is a bit expensive, so do it only if logging is enabled.
-			if (log.IsInfoEnabled)
-			{
-				log.Info("NHibernate " + Version);
-			}
-
-			GlobalProperties = new Dictionary<string, string>();
-			GlobalProperties[PropertyUseReflectionOptimizer] = bool.TrueString;
-			LoadGlobalPropertiesFromAppConfig();
-			VerifyProperties(GlobalProperties);
-
-			BytecodeProviderInstance = BuildBytecodeProvider(GlobalProperties);
-			EnableReflectionOptimizer = PropertiesHelper.GetBoolean(PropertyUseReflectionOptimizer, GlobalProperties);
-
-			if (EnableReflectionOptimizer)
-			{
-				log.Info("Using reflection optimizer");
-			}
-		}
-
-		private static void LoadGlobalPropertiesFromAppConfig()
-		{
-			object config = ConfigurationManager.GetSection(CfgXmlHelper.CfgSectionName);
-
-			if (config == null)
-			{
-				log.Info(string.Format("{0} section not found in application configuration file", CfgXmlHelper.CfgSectionName));
-				return;
-			}
-
-			var nhConfig = config as IHibernateConfiguration;
-			if (nhConfig == null)
-			{
-				log.Info(
-					string.Format(
-						"{0} section handler, in application configuration file, is not IHibernateConfiguration, section ignored",
-						CfgXmlHelper.CfgSectionName));
-				return;
-			}
-
-			GlobalProperties[PropertyBytecodeProvider] = nhConfig.ByteCodeProviderType;
-			GlobalProperties[PropertyUseReflectionOptimizer] = nhConfig.UseReflectionOptimizer.ToString();
-			if (nhConfig.SessionFactory != null)
-			{
-				foreach (var kvp in nhConfig.SessionFactory.Properties)
-				{
-					GlobalProperties[kvp.Key] = kvp.Value;
-				}
-			}
-		}
-
-		internal static void ResetSessionFactoryProperties()
-		{
-			string savedBytecodeProvider;
-			GlobalProperties.TryGetValue(PropertyBytecodeProvider, out savedBytecodeProvider);
-			// Save values loaded and used in static constructor
-
-			string savedUseReflectionOptimizer;
-			GlobalProperties.TryGetValue(PropertyUseReflectionOptimizer, out savedUseReflectionOptimizer);
-			// Clean all property loaded from app.config
-			GlobalProperties.Clear();
-
-			// Restore values loaded and used in static constructor
-			if (savedBytecodeProvider != null)
-			{
-				GlobalProperties[PropertyBytecodeProvider] = savedBytecodeProvider;
-			}
-
-			if (savedUseReflectionOptimizer != null)
-			{
-				GlobalProperties[PropertyUseReflectionOptimizer] = savedUseReflectionOptimizer;
-			}
-		}
-
-		/// <summary>
-		/// Gets a copy of the configuration found in <c>&lt;hibernate-configuration&gt;</c> section
-		/// of app.config/web.config.
-		/// </summary>
-		/// <remarks>
-		/// This is the replacement for hibernate.properties
-		/// </remarks>
-		public static IDictionary<string, string> Properties
-		{
-			get { return new Dictionary<string, string>(GlobalProperties); }
-		}
-
-		/// <summary>
-		/// The bytecode provider to use.
-		/// </summary>
-		/// <remarks>
-		/// This property is read from the <c>&lt;nhibernate&gt;</c> section
-		/// of the application configuration file by default. Since it is not
-		/// always convenient to configure NHibernate through the application
-		/// configuration file, it is also possible to set the property value
-		/// manually. This should only be done before a configuration object
-		/// is created, otherwise the change may not take effect.
-		/// </remarks>
-		public static IBytecodeProvider BytecodeProvider
-		{
-			get { return BytecodeProviderInstance; }
-			set { BytecodeProviderInstance = value; }
-		}
-
-		/// <summary>
-		/// Whether to enable the use of reflection optimizer
-		/// </summary>
-		/// <remarks>
-		/// This property is read from the <c>&lt;nhibernate&gt;</c> section
-		/// of the application configuration file by default. Since it is not
-		/// always convenient to configure NHibernate through the application
-		/// configuration file, it is also possible to set the property value
-		/// manually. This should only be done before a configuration object
-		/// is created, otherwise the change may not take effect.
-		/// </remarks>
-		public static bool UseReflectionOptimizer
-		{
-			get { return EnableReflectionOptimizer; }
-			set { EnableReflectionOptimizer = value; }
-		}
-
-		public static IBytecodeProvider BuildBytecodeProvider(IDictionary<string, string> properties)
-		{
-			const string defaultBytecodeProvider = "lcg";
-			string provider = PropertiesHelper.GetString(PropertyBytecodeProvider, properties, defaultBytecodeProvider);
-			log.Info("Bytecode provider name : " + provider);
-			return BuildBytecodeProvider(provider);
-		}
-
-		private static IBytecodeProvider BuildBytecodeProvider(string providerName)
-		{
-			switch (providerName)
-			{
-				case "codedom":
-					return new Bytecode.CodeDom.BytecodeProviderImpl();
-				case "lcg":
-					return new Bytecode.Lightweight.BytecodeProviderImpl();
-				case "null":
-					return new NullBytecodeProvider();
-				default:
-					log.Info("custom bytecode provider [" + providerName + "]");
-					return CreateCustomBytecodeProvider(providerName);
-			}
-		}
-
-		private static IBytecodeProvider CreateCustomBytecodeProvider(string assemblyQualifiedName)
-		{
-			try
-			{
-				var type = ReflectHelper.ClassForName(assemblyQualifiedName);
-				try
-				{
-					return (IBytecodeProvider)Activator.CreateInstance(type);
-				}
-				catch (MissingMethodException ex)
-				{
-					throw new HibernateByteCodeException("Public constructor was not found for " + type, ex);
-				}
-				catch (InvalidCastException ex)
-				{
-					throw new HibernateByteCodeException(type + "Type does not implement " + typeof(IBytecodeProvider), ex);
-				}
-				catch (Exception ex)
-				{
-					throw new HibernateByteCodeException("Unable to instantiate: " + type, ex);
-				}
-			}
-			catch (Exception e)
-			{
-				throw new HibernateByteCodeException("Unable to create the instance of Bytecode provider; check inner exception for detail", e);
-			}
-		}
-	}
-=======
-using System;
-using System.Collections.Generic;
-using System.Configuration;
-using System.Reflection;
-
-using NHibernate.Bytecode;
-using NHibernate.Cfg.ConfigurationSchema;
-using NHibernate.Util;
-
-namespace NHibernate.Cfg
-{
-	/// <summary>
-	/// Provides access to configuration information.
-	/// </summary>
-	/// <remarks>
-	/// NHibernate has two property scopes:
-	/// <list>
-	///		<item><description>
-	///		 Factory-level properties may be passed to the <see cref="ISessionFactory" /> when it is
-	///		 instantiated. Each instance might have different property values. If no properties are
-	///		 specified, the factory gets them from Environment
-	///		</description></item>
-	///		<item><description>
-	///		 System-level properties are shared by all factory instances and are always determined
-	///		 by the <see cref="Cfg.Environment" /> properties
-	///		</description></item>
-	/// </list>
-	/// In NHibernate, <c>&lt;hibernate-configuration&gt;</c> section in the application configuration file
-	/// corresponds to Java system-level properties; <c>&lt;session-factory&gt;</c>
-	/// section is the session-factory-level configuration. 
-	/// 
-	/// It is possible to use the application configuration file (App.config) together with the NHibernate 
-	/// configuration file (hibernate.cfg.xml) at the same time.
-	/// Properties in hibernate.cfg.xml override/merge properties in application configuration file where same
-	/// property is found. For others configuration a merge is applied.
-	/// </remarks>
-	public static class Environment
-	{
-		private static string cachedVersion;
-
-		/// <summary>
-		/// NHibernate version (informational).
-		/// </summary>
-		public static string Version
-		{
-			get
-			{
-				if (cachedVersion == null)
-				{
-					Assembly thisAssembly = Assembly.GetExecutingAssembly();
-					var attrs =
-						(AssemblyInformationalVersionAttribute[])
-						thisAssembly.GetCustomAttributes(typeof (AssemblyInformationalVersionAttribute), false);
-
-					if (attrs != null && attrs.Length > 0)
-					{
-						cachedVersion = string.Format("{0} (assembly {1})", attrs[0].InformationalVersion, thisAssembly.GetName().Version);
-					}
-					else
-					{
-						cachedVersion = thisAssembly.GetName().Version.ToString();
-					}
-				}
-				return cachedVersion;
-			}
-		}
-
-		public const string ConnectionProvider = "connection.provider";
-		public const string ConnectionDriver = "connection.driver_class";
-		public const string ConnectionString = "connection.connection_string";
-		public const string Isolation = "connection.isolation";
-		public const string ReleaseConnections = "connection.release_mode";
-
-		/// <summary>
-		/// Used to find the .Net 2.0 named connection string
-		/// </summary>
-		public const string ConnectionStringName = "connection.connection_string_name";
-
-		// Unused, Java-specific
-		public const string SessionFactoryName = "session_factory_name";
-
-		public const string Dialect = "dialect";
-
-		/// <summary> A default database schema (owner) name to use for unqualified tablenames</summary>
-		public const string DefaultSchema = "default_schema";
-
-		/// <summary> A default database catalog name to use for unqualified tablenames</summary>
-		public const string DefaultCatalog = "default_catalog";
-
-		/// <summary>The EntityMode in which set the Session opened from the SessionFactory.</summary>
-		public const string DefaultEntityMode = "default_entity_mode";
-
-		/// <summary>
-		/// When using an enhanced id generator and pooled optimizers (<see cref="NHibernate.Id.Enhanced.IOptimizer"/>),
-		/// prefer interpreting the database value as the lower (lo) boundary. The default is to interpret it as the high boundary.
-		/// </summary>
-		public const string PreferPooledValuesLo = "id.optimizer.pooled.prefer_lo";
-		
-		public const string ShowSql = "show_sql";
-		public const string MaxFetchDepth = "max_fetch_depth";
-		public const string CurrentSessionContextClass = "current_session_context_class";
-		public const string UseSqlComments = "use_sql_comments";
-
-		/// <summary> Enable formatting of SQL logged to the console</summary>
-		public const string FormatSql = "format_sql";
-
-		// Unused, Java-specific
-		public const string UseGetGeneratedKeys = "jdbc.use_get_generated_keys";
-
-		// Unused, not implemented
-		public const string StatementFetchSize = "jdbc.fetch_size";
-
-		public const string BatchVersionedData = "jdbc.batch_versioned_data";
-
-		// Unused, not implemented
-		public const string OutputStylesheet = "xml.output_stylesheet";
-
-		public const string TransactionStrategy = "transaction.factory_class";
-
-		// Unused, not implemented (and somewhat Java-specific)
-		public const string TransactionManagerStrategy = "transaction.manager_lookup_class";
-
-		public const string CacheProvider = "cache.provider_class";
-		public const string UseQueryCache = "cache.use_query_cache";
-		public const string QueryCacheFactory = "cache.query_cache_factory";
-		public const string UseSecondLevelCache = "cache.use_second_level_cache";
-		public const string CacheRegionPrefix = "cache.region_prefix";
-		public const string UseMinimalPuts = "cache.use_minimal_puts";
-		public const string CacheDefaultExpiration = "cache.default_expiration";
-		public const string QuerySubstitutions = "query.substitutions";
-
-		/// <summary> Should named queries be checked during startup (the default is enabled). </summary>
-		/// <remarks>Mainly intended for test environments.</remarks>
-		public const string QueryStartupChecking = "query.startup_check";
-
-		/// <summary> Enable statistics collection</summary>
-		public const string GenerateStatistics = "generate_statistics";
-
-		public const string UseIdentifierRollBack = "use_identifier_rollback";
-
-		// The classname of the HQL query parser factory
-		public const string QueryTranslator = "query.factory_class";
-
-		public const string QueryImports = "query.imports";
-		public const string Hbm2ddlAuto = "hbm2ddl.auto";
-		public const string Hbm2ddlKeyWords = "hbm2ddl.keywords";
-
-		// Unused, not implemented
-		public const string SqlExceptionConverter = "sql_exception_converter";
-
-		public const string WrapResultSets = "adonet.wrap_result_sets";
-		public const string BatchSize = "adonet.batch_size";
-		public const string BatchStrategy = "adonet.factory_class";
-
-		// NHibernate-specific properties
-		public const string PrepareSql = "prepare_sql";
-		public const string CommandTimeout = "command_timeout";
-
-		public const string PropertyBytecodeProvider = "bytecode.provider";
-		public const string PropertyUseReflectionOptimizer = "use_reflection_optimizer";
-
-		public const string UseProxyValidator = "use_proxy_validator";
-		public const string ProxyFactoryFactoryClass = "proxyfactory.factory_class";
-
-		public const string DefaultBatchFetchSize = "default_batch_fetch_size";
-
-		public const string CollectionTypeFactoryClass = "collectiontype.factory_class";
-		
-		public const string LinqToHqlGeneratorsRegistry = "linqtohql.generatorsregistry";
-
-		/// <summary> Enable ordering of insert statements for the purpose of more effecient batching.</summary>
-		public const string OrderInserts = "order_inserts";
-
-		private static readonly Dictionary<string, string> GlobalProperties;
-
-		private static IBytecodeProvider BytecodeProviderInstance;
-		private static bool EnableReflectionOptimizer;
-
-		private static readonly IInternalLogger log = LoggerProvider.LoggerFor(typeof (Environment));
-
-		/// <summary>
-		/// Issue warnings to user when any obsolete property names are used.
-		/// </summary>
-		/// <param name="props"></param>
-		/// <returns></returns>
-		public static void VerifyProperties(IDictionary<string, string> props) {}
-
-		static Environment()
-		{
-			// Computing the version string is a bit expensive, so do it only if logging is enabled.
-			if (log.IsInfoEnabled)
-			{
-				log.Info("NHibernate " + Version);
-			}
-
-			GlobalProperties = new Dictionary<string, string>();
-			GlobalProperties[PropertyUseReflectionOptimizer] = bool.TrueString;
-			LoadGlobalPropertiesFromAppConfig();
-			VerifyProperties(GlobalProperties);
-
-			BytecodeProviderInstance = BuildBytecodeProvider(GlobalProperties);
-			EnableReflectionOptimizer = PropertiesHelper.GetBoolean(PropertyUseReflectionOptimizer, GlobalProperties);
-
-			if (EnableReflectionOptimizer)
-			{
-				log.Info("Using reflection optimizer");
-			}
-		}
-
-		private static void LoadGlobalPropertiesFromAppConfig()
-		{
-			object config = ConfigurationManager.GetSection(CfgXmlHelper.CfgSectionName);
-
-			if (config == null)
-			{
-				log.Info(string.Format("{0} section not found in application configuration file", CfgXmlHelper.CfgSectionName));
-				return;
-			}
-
-			var nhConfig = config as IHibernateConfiguration;
-			if (nhConfig == null)
-			{
-				log.Info(
-					string.Format(
-						"{0} section handler, in application configuration file, is not IHibernateConfiguration, section ignored",
-						CfgXmlHelper.CfgSectionName));
-				return;
-			}
-
-			GlobalProperties[PropertyBytecodeProvider] = nhConfig.ByteCodeProviderType;
-			GlobalProperties[PropertyUseReflectionOptimizer] = nhConfig.UseReflectionOptimizer.ToString();
-			if (nhConfig.SessionFactory != null)
-			{
-				foreach (KeyValuePair<string, string> kvp in nhConfig.SessionFactory.Properties)
-				{
-					GlobalProperties[kvp.Key] = kvp.Value;
-				}
-			}
-		}
-
-		internal static void ResetSessionFactoryProperties()
-		{
-			string savedBytecodeProvider = null;
-			string savedUseReflectionOptimizer = null;
-
-			// Save values loaded and used in static constructor
-			if (GlobalProperties.ContainsKey(PropertyBytecodeProvider))
-			{
-				savedBytecodeProvider = GlobalProperties[PropertyBytecodeProvider];
-			}
-			if (GlobalProperties.ContainsKey(PropertyUseReflectionOptimizer))
-			{
-				savedUseReflectionOptimizer = GlobalProperties[PropertyUseReflectionOptimizer];
-			}
-			// Clean all property loaded from app.config
-			GlobalProperties.Clear();
-
-			// Restore values loaded and used in static constructor
-			if (savedBytecodeProvider != null)
-			{
-				GlobalProperties[PropertyBytecodeProvider] = savedBytecodeProvider;
-			}
-
-			if (savedUseReflectionOptimizer != null)
-			{
-				GlobalProperties[PropertyUseReflectionOptimizer] = savedUseReflectionOptimizer;
-			}
-		}
-
-		/// <summary>
-		/// Gets a copy of the configuration found in <c>&lt;hibernate-configuration&gt;</c> section
-		/// of app.config/web.config.
-		/// </summary>
-		/// <remarks>
-		/// This is the replacement for hibernate.properties
-		/// </remarks>
-		public static IDictionary<string, string> Properties
-		{
-			get { return new Dictionary<string, string>(GlobalProperties); }
-		}
-
-		/// <summary>
-		/// The bytecode provider to use.
-		/// </summary>
-		/// <remarks>
-		/// This property is read from the <c>&lt;nhibernate&gt;</c> section
-		/// of the application configuration file by default. Since it is not
-		/// always convenient to configure NHibernate through the application
-		/// configuration file, it is also possible to set the property value
-		/// manually. This should only be done before a configuration object
-		/// is created, otherwise the change may not take effect.
-		/// </remarks>
-		public static IBytecodeProvider BytecodeProvider
-		{
-			get { return BytecodeProviderInstance; }
-			set { BytecodeProviderInstance = value; }
-		}
-
-		/// <summary>
-		/// Whether to enable the use of reflection optimizer
-		/// </summary>
-		/// <remarks>
-		/// This property is read from the <c>&lt;nhibernate&gt;</c> section
-		/// of the application configuration file by default. Since it is not
-		/// always convenient to configure NHibernate through the application
-		/// configuration file, it is also possible to set the property value
-		/// manually. This should only be done before a configuration object
-		/// is created, otherwise the change may not take effect.
-		/// </remarks>
-		public static bool UseReflectionOptimizer
-		{
-			get { return EnableReflectionOptimizer; }
-			set { EnableReflectionOptimizer = value; }
-		}
-
-		public static IBytecodeProvider BuildBytecodeProvider(IDictionary<string, string> properties)
-		{
-			const string defaultBytecodeProvider = "lcg";
-			string provider = PropertiesHelper.GetString(PropertyBytecodeProvider, properties, defaultBytecodeProvider);
-			log.Info("Bytecode provider name : " + provider);
-			return BuildBytecodeProvider(provider);
-		}
-
-		private static IBytecodeProvider BuildBytecodeProvider(string providerName)
-		{
-			switch (providerName)
-			{
-				case "codedom":
-					return new Bytecode.CodeDom.BytecodeProviderImpl();
-				case "lcg":
-					return new Bytecode.Lightweight.BytecodeProviderImpl();
-				case "null":
-					return new NullBytecodeProvider();
-				default:
-					log.Info("custom bytecode provider [" + providerName + "]");
-					return CreateCustomBytecodeProvider(providerName);
-			}
-		}
-
-		private static IBytecodeProvider CreateCustomBytecodeProvider(string assemblyQualifiedName)
-		{
-			try
-			{
-				var type = ReflectHelper.ClassForName(assemblyQualifiedName);
-				try
-				{
-					return (IBytecodeProvider)Activator.CreateInstance(type);
-				}
-				catch (MissingMethodException ex)
-				{
-					throw new HibernateByteCodeException("Public constructor was not found for " + type, ex);
-				}
-				catch (InvalidCastException ex)
-				{
-					throw new HibernateByteCodeException(type + "Type does not implement " + typeof(IBytecodeProvider), ex);
-				}
-				catch (Exception ex)
-				{
-					throw new HibernateByteCodeException("Unable to instantiate: " + type, ex);
-				}
-			}
-			catch (Exception e)
-			{
-				throw new HibernateByteCodeException("Unable to create the instance of Bytecode provider; check inner exception for detail", e);
-			}
-		}
-	}
->>>>>>> 71b425de
+using System;
+using System.Collections.Generic;
+using System.Configuration;
+using System.Reflection;
+
+using NHibernate.Bytecode;
+using NHibernate.Cfg.ConfigurationSchema;
+using NHibernate.Util;
+
+namespace NHibernate.Cfg
+{
+	/// <summary>
+	/// Provides access to configuration information.
+	/// </summary>
+	/// <remarks>
+	/// NHibernate has two property scopes:
+	/// <list>
+	///		<item><description>
+	///		 Factory-level properties may be passed to the <see cref="ISessionFactory" /> when it is
+	///		 instantiated. Each instance might have different property values. If no properties are
+	///		 specified, the factory gets them from Environment
+	///		</description></item>
+	///		<item><description>
+	///		 System-level properties are shared by all factory instances and are always determined
+	///		 by the <see cref="Cfg.Environment" /> properties
+	///		</description></item>
+	/// </list>
+	/// In NHibernate, <c>&lt;hibernate-configuration&gt;</c> section in the application configuration file
+	/// corresponds to Java system-level properties; <c>&lt;session-factory&gt;</c>
+	/// section is the session-factory-level configuration. 
+	/// 
+	/// It is possible to use the application configuration file (App.config) together with the NHibernate 
+	/// configuration file (hibernate.cfg.xml) at the same time.
+	/// Properties in hibernate.cfg.xml override/merge properties in application configuration file where same
+	/// property is found. For others configuration a merge is applied.
+	/// </remarks>
+	public static class Environment
+	{
+		private static string cachedVersion;
+
+		/// <summary>
+		/// NHibernate version (informational).
+		/// </summary>
+		public static string Version
+		{
+			get
+			{
+				if (cachedVersion == null)
+				{
+					Assembly thisAssembly = Assembly.GetExecutingAssembly();
+					var attrs =
+						(AssemblyInformationalVersionAttribute[])
+						thisAssembly.GetCustomAttributes(typeof(AssemblyInformationalVersionAttribute), false);
+
+					if (attrs != null && attrs.Length > 0)
+					{
+						cachedVersion = string.Format("{0} (assembly {1})", attrs[0].InformationalVersion, thisAssembly.GetName().Version);
+					}
+					else
+					{
+						cachedVersion = thisAssembly.GetName().Version.ToString();
+					}
+				}
+				return cachedVersion;
+			}
+		}
+
+		public const string ConnectionProvider = "connection.provider";
+		public const string ConnectionDriver = "connection.driver_class";
+		public const string ConnectionString = "connection.connection_string";
+		public const string Isolation = "connection.isolation";
+		public const string ReleaseConnections = "connection.release_mode";
+
+		/// <summary>
+		/// Used to find the .Net 2.0 named connection string
+		/// </summary>
+		public const string ConnectionStringName = "connection.connection_string_name";
+
+		// Unused, Java-specific
+		public const string SessionFactoryName = "session_factory_name";
+
+		public const string Dialect = "dialect";
+
+		/// <summary> A default database schema (owner) name to use for unqualified tablenames</summary>
+		public const string DefaultSchema = "default_schema";
+
+		/// <summary> A default database catalog name to use for unqualified tablenames</summary>
+		public const string DefaultCatalog = "default_catalog";
+
+		/// <summary>The EntityMode in which set the Session opened from the SessionFactory.</summary>
+		public const string DefaultEntityMode = "default_entity_mode";
+
+		/// <summary>
+		/// When using an enhanced id generator and pooled optimizers (<see cref="NHibernate.Id.Enhanced.IOptimizer"/>),
+		/// prefer interpreting the database value as the lower (lo) boundary. The default is to interpret it as the high boundary.
+		/// </summary>
+		public const string PreferPooledValuesLo = "id.optimizer.pooled.prefer_lo";
+
+		public const string ShowSql = "show_sql";
+		public const string MaxFetchDepth = "max_fetch_depth";
+		public const string CurrentSessionContextClass = "current_session_context_class";
+		public const string UseSqlComments = "use_sql_comments";
+
+		/// <summary> Enable formatting of SQL logged to the console</summary>
+		public const string FormatSql = "format_sql";
+
+		// Unused, Java-specific
+		public const string UseGetGeneratedKeys = "jdbc.use_get_generated_keys";
+
+		// Unused, not implemented
+		public const string StatementFetchSize = "jdbc.fetch_size";
+
+		public const string BatchVersionedData = "jdbc.batch_versioned_data";
+
+		// Unused, not implemented
+		public const string OutputStylesheet = "xml.output_stylesheet";
+
+		public const string TransactionStrategy = "transaction.factory_class";
+
+		// Unused, not implemented (and somewhat Java-specific)
+		public const string TransactionManagerStrategy = "transaction.manager_lookup_class";
+
+		public const string CacheProvider = "cache.provider_class";
+		public const string UseQueryCache = "cache.use_query_cache";
+		public const string QueryCacheFactory = "cache.query_cache_factory";
+		public const string UseSecondLevelCache = "cache.use_second_level_cache";
+		public const string CacheRegionPrefix = "cache.region_prefix";
+		public const string UseMinimalPuts = "cache.use_minimal_puts";
+		public const string CacheDefaultExpiration = "cache.default_expiration";
+		public const string QuerySubstitutions = "query.substitutions";
+
+		/// <summary> Should named queries be checked during startup (the default is enabled). </summary>
+		/// <remarks>Mainly intended for test environments.</remarks>
+		public const string QueryStartupChecking = "query.startup_check";
+
+		/// <summary> Enable statistics collection</summary>
+		public const string GenerateStatistics = "generate_statistics";
+
+		public const string UseIdentifierRollBack = "use_identifier_rollback";
+
+		// The classname of the HQL query parser factory
+		public const string QueryTranslator = "query.factory_class";
+
+		public const string QueryImports = "query.imports";
+		public const string Hbm2ddlAuto = "hbm2ddl.auto";
+		public const string Hbm2ddlKeyWords = "hbm2ddl.keywords";
+
+		// Unused, not implemented
+		public const string SqlExceptionConverter = "sql_exception_converter";
+
+		public const string WrapResultSets = "adonet.wrap_result_sets";
+		public const string BatchSize = "adonet.batch_size";
+		public const string BatchStrategy = "adonet.factory_class";
+
+		// NHibernate-specific properties
+		public const string PrepareSql = "prepare_sql";
+		public const string CommandTimeout = "command_timeout";
+
+		public const string PropertyBytecodeProvider = "bytecode.provider";
+		public const string PropertyUseReflectionOptimizer = "use_reflection_optimizer";
+
+		public const string UseProxyValidator = "use_proxy_validator";
+		public const string ProxyFactoryFactoryClass = "proxyfactory.factory_class";
+
+		public const string DefaultBatchFetchSize = "default_batch_fetch_size";
+
+		public const string CollectionTypeFactoryClass = "collectiontype.factory_class";
+
+		public const string LinqToHqlGeneratorsRegistry = "linqtohql.generatorsregistry";
+
+		/// <summary> Enable ordering of insert statements for the purpose of more effecient batching.</summary>
+		public const string OrderInserts = "order_inserts";
+
+		/// <summary>
+		/// If this setting is set to false, exceptions in IInterceptor.BeforeTransactionCompletion bubble to the caller of ITransaction.Commit and abort the commit.
+		/// If this setting is set to true, exceptions in IInterceptor.BeforeTransactionCompletion are ignored and the commit is performed.
+		/// The default setting is false.
+		/// </summary>
+		[Obsolete("This setting is likely to be removed in a future version of NHibernate. The workaround is to catch all exceptions in the IInterceptor implementation.")]
+		public const string InterceptorsBeforeTransactionCompletionIgnoreExceptions = "interceptors.beforetransactioncompletion_ignore_exceptions";
+
+		private static readonly Dictionary<string, string> GlobalProperties;
+
+		private static IBytecodeProvider BytecodeProviderInstance;
+		private static bool EnableReflectionOptimizer;
+
+		private static readonly IInternalLogger log = LoggerProvider.LoggerFor(typeof(Environment));
+
+		/// <summary>
+		/// Issue warnings to user when any obsolete property names are used.
+		/// </summary>
+		/// <param name="props"></param>
+		/// <returns></returns>
+		public static void VerifyProperties(IDictionary<string, string> props) { }
+
+		static Environment()
+		{
+			// Computing the version string is a bit expensive, so do it only if logging is enabled.
+			if (log.IsInfoEnabled)
+			{
+				log.Info("NHibernate " + Version);
+			}
+
+			GlobalProperties = new Dictionary<string, string>();
+			GlobalProperties[PropertyUseReflectionOptimizer] = bool.TrueString;
+			LoadGlobalPropertiesFromAppConfig();
+			VerifyProperties(GlobalProperties);
+
+			BytecodeProviderInstance = BuildBytecodeProvider(GlobalProperties);
+			EnableReflectionOptimizer = PropertiesHelper.GetBoolean(PropertyUseReflectionOptimizer, GlobalProperties);
+
+			if (EnableReflectionOptimizer)
+			{
+				log.Info("Using reflection optimizer");
+			}
+		}
+
+		private static void LoadGlobalPropertiesFromAppConfig()
+		{
+			object config = ConfigurationManager.GetSection(CfgXmlHelper.CfgSectionName);
+
+			if (config == null)
+			{
+				log.Info(string.Format("{0} section not found in application configuration file", CfgXmlHelper.CfgSectionName));
+				return;
+			}
+
+			var nhConfig = config as IHibernateConfiguration;
+			if (nhConfig == null)
+			{
+				log.Info(
+					string.Format(
+						"{0} section handler, in application configuration file, is not IHibernateConfiguration, section ignored",
+						CfgXmlHelper.CfgSectionName));
+				return;
+			}
+
+			GlobalProperties[PropertyBytecodeProvider] = nhConfig.ByteCodeProviderType;
+			GlobalProperties[PropertyUseReflectionOptimizer] = nhConfig.UseReflectionOptimizer.ToString();
+			if (nhConfig.SessionFactory != null)
+			{
+				foreach (var kvp in nhConfig.SessionFactory.Properties)
+				{
+					GlobalProperties[kvp.Key] = kvp.Value;
+				}
+			}
+		}
+
+		internal static void ResetSessionFactoryProperties()
+		{
+			string savedBytecodeProvider;
+			GlobalProperties.TryGetValue(PropertyBytecodeProvider, out savedBytecodeProvider);
+			// Save values loaded and used in static constructor
+
+			string savedUseReflectionOptimizer;
+			GlobalProperties.TryGetValue(PropertyUseReflectionOptimizer, out savedUseReflectionOptimizer);
+			// Clean all property loaded from app.config
+			GlobalProperties.Clear();
+
+			// Restore values loaded and used in static constructor
+			if (savedBytecodeProvider != null)
+			{
+				GlobalProperties[PropertyBytecodeProvider] = savedBytecodeProvider;
+			}
+
+			if (savedUseReflectionOptimizer != null)
+			{
+				GlobalProperties[PropertyUseReflectionOptimizer] = savedUseReflectionOptimizer;
+			}
+		}
+
+		/// <summary>
+		/// Gets a copy of the configuration found in <c>&lt;hibernate-configuration&gt;</c> section
+		/// of app.config/web.config.
+		/// </summary>
+		/// <remarks>
+		/// This is the replacement for hibernate.properties
+		/// </remarks>
+		public static IDictionary<string, string> Properties
+		{
+			get { return new Dictionary<string, string>(GlobalProperties); }
+		}
+
+		/// <summary>
+		/// The bytecode provider to use.
+		/// </summary>
+		/// <remarks>
+		/// This property is read from the <c>&lt;nhibernate&gt;</c> section
+		/// of the application configuration file by default. Since it is not
+		/// always convenient to configure NHibernate through the application
+		/// configuration file, it is also possible to set the property value
+		/// manually. This should only be done before a configuration object
+		/// is created, otherwise the change may not take effect.
+		/// </remarks>
+		public static IBytecodeProvider BytecodeProvider
+		{
+			get { return BytecodeProviderInstance; }
+			set { BytecodeProviderInstance = value; }
+		}
+
+		/// <summary>
+		/// Whether to enable the use of reflection optimizer
+		/// </summary>
+		/// <remarks>
+		/// This property is read from the <c>&lt;nhibernate&gt;</c> section
+		/// of the application configuration file by default. Since it is not
+		/// always convenient to configure NHibernate through the application
+		/// configuration file, it is also possible to set the property value
+		/// manually. This should only be done before a configuration object
+		/// is created, otherwise the change may not take effect.
+		/// </remarks>
+		public static bool UseReflectionOptimizer
+		{
+			get { return EnableReflectionOptimizer; }
+			set { EnableReflectionOptimizer = value; }
+		}
+
+		public static IBytecodeProvider BuildBytecodeProvider(IDictionary<string, string> properties)
+		{
+			const string defaultBytecodeProvider = "lcg";
+			string provider = PropertiesHelper.GetString(PropertyBytecodeProvider, properties, defaultBytecodeProvider);
+			log.Info("Bytecode provider name : " + provider);
+			return BuildBytecodeProvider(provider);
+		}
+
+		private static IBytecodeProvider BuildBytecodeProvider(string providerName)
+		{
+			switch (providerName)
+			{
+				case "codedom":
+					return new Bytecode.CodeDom.BytecodeProviderImpl();
+				case "lcg":
+					return new Bytecode.Lightweight.BytecodeProviderImpl();
+				case "null":
+					return new NullBytecodeProvider();
+				default:
+					log.Info("custom bytecode provider [" + providerName + "]");
+					return CreateCustomBytecodeProvider(providerName);
+			}
+		}
+
+		private static IBytecodeProvider CreateCustomBytecodeProvider(string assemblyQualifiedName)
+		{
+			try
+			{
+				var type = ReflectHelper.ClassForName(assemblyQualifiedName);
+				try
+				{
+					return (IBytecodeProvider)Activator.CreateInstance(type);
+				}
+				catch (MissingMethodException ex)
+				{
+					throw new HibernateByteCodeException("Public constructor was not found for " + type, ex);
+				}
+				catch (InvalidCastException ex)
+				{
+					throw new HibernateByteCodeException(type + "Type does not implement " + typeof(IBytecodeProvider), ex);
+				}
+				catch (Exception ex)
+				{
+					throw new HibernateByteCodeException("Unable to instantiate: " + type, ex);
+				}
+			}
+			catch (Exception e)
+			{
+				throw new HibernateByteCodeException("Unable to create the instance of Bytecode provider; check inner exception for detail", e);
+			}
+		}
+	}
 }