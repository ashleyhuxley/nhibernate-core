--- conflicted
+++ resolved
@@ -29,21 +29,11 @@
 			_proxyFactoryInfo = info.GetValue<NHibernateProxyFactoryInfo>(nameof(_proxyFactoryInfo));
 			_fieldInterceptor = info.GetValue<IFieldInterceptor>(nameof(_fieldInterceptor));
 
-			var proxy = _proxyFactoryInfo.CreateProxyFactory().GetFieldInterceptionProxy(null);
+			var proxy = _proxyFactoryInfo.CreateProxyFactory().GetFieldInterceptionProxy();
 			if (info.GetBoolean(HasAdditionalDataName))
 			{
-<<<<<<< HEAD
-				_deserializedProxy = _proxyFactoryInfo.CreateProxyFactory().GetFieldInterceptionProxy();
-
-				var additionalMembers = info.GetValue<MemberInfo[]>(AdditionalMemberName);
-				if (additionalMembers == null)
-					return;
-
-				foreach (var member in additionalMembers)
-=======
 				var members = FormatterServices.GetSerializableMembers(_proxyFactoryInfo.PersistentClass, context);
 				foreach (var member in members)
->>>>>>> b73861b5
 				{
 					switch (member)
 					{
@@ -68,11 +58,7 @@
 			{
 				// Base type has a custom serialization, we need to call the proxy deserialization for deserializing
 				// base type members too.
-<<<<<<< HEAD
-				var proxyType = _proxyFactoryInfo.CreateProxyFactory().GetFieldInterceptionProxy().GetType();
-=======
 				var proxyType = proxy.GetType();
->>>>>>> b73861b5
 				var deserializationConstructor = proxyType.GetConstructor(
 					BindingFlags.Instance | BindingFlags.NonPublic | BindingFlags.Public,
 					null,
