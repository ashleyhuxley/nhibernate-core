using System;
using System.Collections.Generic;
using System.Linq;
using System.Reflection;
using System.Reflection.Emit;
using System.Runtime.Serialization;
using NHibernate.Type;
using NHibernate.Util;

namespace NHibernate.Proxy
{
	internal class NHibernateProxyBuilder
	{
		private const MethodAttributes constructorAttributes =
			MethodAttributes.Public | MethodAttributes.HideBySig | MethodAttributes.SpecialName | MethodAttributes.RTSpecialName;

		private static readonly System.Type NHibernateProxyType = typeof(INHibernateProxy);
		private static readonly PropertyInfo NHibernateProxyTypeLazyInitializerProperty = NHibernateProxyType.GetProperty(nameof(INHibernateProxy.HibernateLazyInitializer));
		private static readonly System.Type LazyInitializerType = typeof(ILazyInitializer);
		private static readonly PropertyInfo LazyInitializerIdentifierProperty = LazyInitializerType.GetProperty(nameof(ILazyInitializer.Identifier));
		private static readonly MethodInfo LazyInitializerInitializeMethod = LazyInitializerType.GetMethod(nameof(ILazyInitializer.Initialize));
		private static readonly MethodInfo LazyInitializerGetImplementationMethod = LazyInitializerType.GetMethod(nameof(ILazyInitializer.GetImplementation), System.Type.EmptyTypes);
<<<<<<< HEAD
=======
		private static readonly PropertyInfo LazyInitializerIsUninitializedProperty = LazyInitializerType.GetProperty(nameof(ILazyInitializer.IsUninitialized));
		private static readonly IProxyAssemblyBuilder ProxyAssemblyBuilder = new DefaultProxyAssemblyBuilder();
>>>>>>> 91cd6e20

		private readonly MethodInfo _getIdentifierMethod;
		private readonly MethodInfo _setIdentifierMethod;
		private readonly IAbstractComponentType _componentIdType;
		private readonly bool _overridesEquals;

		public NHibernateProxyBuilder(MethodInfo getIdentifierMethod, MethodInfo setIdentifierMethod, IAbstractComponentType componentIdType, bool overridesEquals)
		{
			_getIdentifierMethod = getIdentifierMethod;
			_setIdentifierMethod = setIdentifierMethod;
			_componentIdType = componentIdType;
			_overridesEquals = overridesEquals;
		}

		public TypeInfo CreateProxyType(System.Type baseType, IReadOnlyCollection<System.Type> baseInterfaces)
		{
			System.Type interfaceType = null;
			if (baseType == typeof(object))
			{
				// Mapping option "proxy" allows to ask for using an interface, which switches the base type to object
				// and adds the interface to base interfaces set.
				// Avoids using object for naming the proxy, as otherwise all entities using the "proxy" option for
				// specifying an interface would have their proxies sharing the same full name.
				interfaceType = baseInterfaces.FirstOrDefault(i => i != typeof(INHibernateProxy));
			}
			var typeName = $"{(interfaceType ?? baseType).Name}Proxy";
			var assemblyName = $"{typeName}Assembly";
			var moduleName = $"{typeName}Module";

			var name = new AssemblyName(assemblyName);

			var assemblyBuilder = ProxyBuilderHelper.DefineDynamicAssembly(AppDomain.CurrentDomain, name);
			var moduleBuilder = ProxyBuilderHelper.DefineDynamicModule(assemblyBuilder, moduleName);

			const TypeAttributes typeAttributes = TypeAttributes.AutoClass | TypeAttributes.Class | TypeAttributes.Public | TypeAttributes.BeforeFieldInit;

			var interfaces = new HashSet<System.Type>
			{
				// Add the ISerializable interface so that it can be implemented
				typeof(ISerializable)
			};
			interfaces.UnionWith(baseInterfaces);
			interfaces.UnionWith(baseInterfaces.SelectMany(i => i.GetInterfaces()));
			interfaces.UnionWith(baseType.GetInterfaces());

			// Use the object as the base type 
			// since we're not inheriting from any class type
			var parentType = baseType;
			if (baseType.IsInterface)
			{
				parentType = typeof(object);
				interfaces.Add(baseType);
			}

			interfaces.RemoveWhere(i => !i.IsVisible);

			var typeBuilder = moduleBuilder.DefineType(typeName, typeAttributes, parentType, interfaces.ToArray());

			var lazyInitializerField = typeBuilder.DefineField("__lazyInitializer", LazyInitializerType, FieldAttributes.Private);
			var proxyInfoField = typeBuilder.DefineField("__proxyInfo", typeof(NHibernateProxyFactoryInfo), FieldAttributes.Private);

			ImplementConstructor(typeBuilder, parentType, lazyInitializerField, proxyInfoField);

			// Provide a custom implementation of ISerializable instead of redirecting it back to the interceptor
			foreach (var method in ProxyBuilderHelper.GetProxiableMethods(baseType, interfaces.Except(new[] {typeof(ISerializable)})))
			{
				CreateProxiedMethod(typeBuilder, method, lazyInitializerField, parentType);
			}

<<<<<<< HEAD
			ProxyBuilderHelper.MakeProxySerializable(typeBuilder);
=======
			// Make the proxy serializable
			var serializableConstructor = typeof(SerializableAttribute).GetConstructor(System.Type.EmptyTypes);
			var customAttributeBuilder = new CustomAttributeBuilder(serializableConstructor, Array.Empty<object>());
			typeBuilder.SetCustomAttribute(customAttributeBuilder);

>>>>>>> 91cd6e20
			ImplementDeserializationConstructor(typeBuilder, parentType);
			ImplementGetObjectData(typeBuilder, proxyInfoField, lazyInitializerField);

			var proxyType = typeBuilder.CreateTypeInfo();

			ProxyBuilderHelper.Save(assemblyBuilder);

			return proxyType;
		}

		private void CreateProxiedMethod(
			TypeBuilder typeBuilder, MethodInfo method, FieldInfo lazyInitializerField, System.Type parentType)
		{
			if (method == NHibernateProxyTypeLazyInitializerProperty.GetMethod)
			{
				ImplementGetLazyInitializer(typeBuilder, method, lazyInitializerField);
			}
			else if (method == _getIdentifierMethod)
			{
				ImplementGetIdentifier(typeBuilder, method, lazyInitializerField, parentType);
			}
			else if (method == _setIdentifierMethod)
			{
				ImplementSetIdentifier(typeBuilder, method, lazyInitializerField, parentType);
			}
			else if (!_overridesEquals && method.Name == "Equals" && method.GetBaseDefinition() == typeof(object).GetMethod("Equals", new[] {typeof(object)}))
			{
				//skip
			}
			else if (!_overridesEquals && method.Name == "GetHashCode" && method.GetBaseDefinition() == typeof(object).GetMethod("GetHashCode"))
			{
				//skip
			}
			else if (_componentIdType != null && _componentIdType.IsMethodOf(method))
			{
				ImplementCallMethodOnEmbeddedComponentId(typeBuilder, method, lazyInitializerField, parentType);
			}
			else
			{
				ImplementCallMethodOnImplementation(typeBuilder, method, lazyInitializerField, parentType);
			}
		}

		private static void ImplementConstructor(TypeBuilder typeBuilder, System.Type parentType, FieldInfo lazyInitializerField, FieldInfo proxyInfoField)
		{
			var constructor = typeBuilder.DefineConstructor(constructorAttributes, CallingConventions.Standard, new[] {LazyInitializerType, typeof(NHibernateProxyFactoryInfo)});

			var IL = constructor.GetILGenerator();

			constructor.SetImplementationFlags(MethodImplAttributes.IL | MethodImplAttributes.Managed);

			ProxyBuilderHelper.CallDefaultBaseConstructor(IL, parentType);

			// __lazyInitializer == lazyInitializer;
			IL.Emit(OpCodes.Ldarg_0);
			IL.Emit(OpCodes.Ldarg_1);
			IL.Emit(OpCodes.Stfld, lazyInitializerField);

			// __proxyInfo == proxyInfo;
			IL.Emit(OpCodes.Ldarg_0);
			IL.Emit(OpCodes.Ldarg_2);
			IL.Emit(OpCodes.Stfld, proxyInfoField);

			IL.Emit(OpCodes.Ret);
		}

		private static void ImplementDeserializationConstructor(TypeBuilder typeBuilder, System.Type parentType)
		{
			var parameterTypes = new[] {typeof (SerializationInfo), typeof (StreamingContext)};
			var constructor = typeBuilder.DefineConstructor(constructorAttributes, CallingConventions.Standard, parameterTypes);
			constructor.SetImplementationFlags(MethodImplAttributes.IL | MethodImplAttributes.Managed);

			var IL = constructor.GetILGenerator();
<<<<<<< HEAD
			ProxyBuilderHelper.CallDefaultBaseConstructor(IL, parentType);
=======

			constructor.SetImplementationFlags(MethodImplAttributes.IL | MethodImplAttributes.Managed);

			var baseConstructor = parentType.GetConstructor(BindingFlags.Instance | BindingFlags.NonPublic | BindingFlags.Public, null, System.Type.EmptyTypes, null);
			// if there is no default constructor, or the default constructor is private/internal, call System.Object constructor
			// this works, but the generated assembly will fail PeVerify (cannot use in medium trust for example)
			if (baseConstructor == null || baseConstructor.IsPrivate || baseConstructor.IsAssembly)
				baseConstructor = ObjectConstructor;
			IL.Emit(OpCodes.Ldarg_0);
			IL.Emit(OpCodes.Call, baseConstructor);

>>>>>>> 91cd6e20
			//Everything is done in NHibernateProxyObjectReference, so just return data.
			IL.Emit(OpCodes.Ret);
		}

		private static void ImplementGetObjectData(TypeBuilder typeBuilder, FieldInfo proxyInfoField, FieldInfo lazyInitializerField)
		{
			var methodBuilder = ProxyBuilderHelper.GetObjectDataMethodBuilder(typeBuilder);

			var IL = methodBuilder.GetILGenerator();

			// info.SetType(typeof(NHibernateProxyObjectReference));
			IL.Emit(OpCodes.Ldarg_1);
			IL.Emit(OpCodes.Ldtoken, typeof (NHibernateProxyObjectReference));
			IL.Emit(OpCodes.Call, ReflectionCache.TypeMethods.GetTypeFromHandle);
			IL.Emit(OpCodes.Callvirt, ProxyBuilderHelper.SerializationInfoSetTypeMethod);

			// return
			// 	(new NHibernateProxyObjectReference(
			// 		this.__proxyInfo,
			// 		this.__lazyInitializer.Identifier),
			// 		this.__lazyInitializer.IsUninitialized ? null : this.__lazyInitializer.GetImplementation())
			// 	.GetObjectData(info, context);
			//this.__proxyInfo
			IL.Emit(OpCodes.Ldarg_0);
			IL.Emit(OpCodes.Ldfld, proxyInfoField);

			//this.__lazyInitializer.Identifier
			IL.Emit(OpCodes.Ldarg_0);
			IL.Emit(OpCodes.Ldfld, lazyInitializerField);
			IL.Emit(OpCodes.Callvirt, LazyInitializerIdentifierProperty.GetMethod);

			// this.__lazyInitializer.IsUninitialized ? null : this.__lazyInitializer.GetImplementation()
			var isUnitialized = IL.DefineLabel();
			var endIsUnitializedTernary = IL.DefineLabel();
			IL.Emit(OpCodes.Ldarg_0);
			IL.Emit(OpCodes.Ldfld, lazyInitializerField);
			IL.Emit(OpCodes.Callvirt, LazyInitializerIsUninitializedProperty.GetMethod);
			IL.Emit(OpCodes.Brtrue, isUnitialized);
			IL.Emit(OpCodes.Ldarg_0);
			IL.Emit(OpCodes.Ldfld, lazyInitializerField);
			IL.Emit(OpCodes.Callvirt, LazyInitializerGetImplementationMethod);
			IL.Emit(OpCodes.Br, endIsUnitializedTernary);
			IL.MarkLabel(isUnitialized);
			IL.Emit(OpCodes.Ldnull);
			IL.MarkLabel(endIsUnitializedTernary);

			var constructor = typeof(NHibernateProxyObjectReference).GetConstructor(
				new[]
				{
					typeof(NHibernateProxyFactoryInfo),
					typeof(object),
					typeof(object)
				});
			IL.Emit(OpCodes.Newobj, constructor);

			IL.Emit(OpCodes.Ldarg_1);
			IL.Emit(OpCodes.Ldarg_2);
			IL.Emit(OpCodes.Callvirt, ProxyBuilderHelper.SerializableGetObjectDataMethod);

			IL.Emit(OpCodes.Ret);

			typeBuilder.DefineMethodOverride(methodBuilder, ProxyBuilderHelper.SerializableGetObjectDataMethod);
		}

		private static void ImplementGetLazyInitializer(TypeBuilder typeBuilder, MethodInfo method, FieldInfo lazyInitializerField)
		{
			// get { return this.__lazyInitializer; }

			const MethodAttributes attributes =
				MethodAttributes.Private | MethodAttributes.Final | MethodAttributes.HideBySig |
				MethodAttributes.SpecialName | MethodAttributes.NewSlot | MethodAttributes.Virtual;
			
			var getMethod = typeBuilder.DefineMethod($"{NHibernateProxyType.FullName}.get_{nameof(INHibernateProxy.HibernateLazyInitializer)}", attributes, CallingConventions.HasThis, LazyInitializerType, System.Type.EmptyTypes);
			getMethod.SetImplementationFlags(MethodImplAttributes.Managed | MethodImplAttributes.IL);

			var IL = getMethod.GetILGenerator();

			IL.Emit(OpCodes.Ldarg_0);
			IL.Emit(OpCodes.Ldfld, lazyInitializerField);
			IL.Emit(OpCodes.Ret);

			typeBuilder.DefineMethodOverride(getMethod, method);
		}

		private static void ImplementGetIdentifier(
			TypeBuilder typeBuilder, MethodInfo method, FieldInfo lazyInitializerField, System.Type parentType)
		{
			/*
			get 
			{
				if (this.__lazyInitializer == null)
					return base.get_<Identifier>();
				return (<ReturnType>)this.__lazyInitializer.Identifier;
			}
			 */
			var methodOverride = ProxyBuilderHelper.GenerateMethodSignature(method.Name, method, typeBuilder);

			var IL = methodOverride.GetILGenerator();

			EmitCallBaseIfLazyInitializerIsNull(IL, method, lazyInitializerField, parentType);

			IL.Emit(OpCodes.Ldarg_0);
			IL.Emit(OpCodes.Ldfld, lazyInitializerField);
			IL.Emit(OpCodes.Callvirt, LazyInitializerIdentifierProperty.GetMethod);
			IL.Emit(OpCodes.Unbox_Any, method.ReturnType);
			IL.Emit(OpCodes.Ret);

			typeBuilder.DefineMethodOverride(methodOverride, method);
		}

		private static void ImplementSetIdentifier(
			TypeBuilder typeBuilder, MethodInfo method, FieldInfo lazyInitializerField, System.Type parentType)
		{
			/*
			 set
			 {
				if (this.__lazyInitializer == null)
					return base.set_<Identifier>(value);
				this.__lazyInitializer.Initialize();
				this.__lazyInitializer.Identifier = value;
				this.__lazyInitializer.GetImplementation().<Identifier> = value;
			 }
			 */
			var propertyType = method.GetParameters()[0].ParameterType;
			var methodOverride = ProxyBuilderHelper.GenerateMethodSignature(method.Name, method, typeBuilder);
			var IL = methodOverride.GetILGenerator();

			EmitCallBaseIfLazyInitializerIsNull(IL, method, lazyInitializerField, parentType);

			IL.Emit(OpCodes.Ldarg_0);
			IL.Emit(OpCodes.Ldfld, lazyInitializerField);
			IL.Emit(OpCodes.Callvirt, LazyInitializerInitializeMethod);

			IL.Emit(OpCodes.Ldarg_0);
			IL.Emit(OpCodes.Ldfld, lazyInitializerField);
			IL.Emit(OpCodes.Ldarg_1);
			if (propertyType.IsValueType)
				IL.Emit(OpCodes.Box, propertyType);
			IL.Emit(OpCodes.Callvirt, LazyInitializerIdentifierProperty.SetMethod);

			EmitCallImplementation(IL, method, lazyInitializerField);

			IL.Emit(OpCodes.Ret);

			typeBuilder.DefineMethodOverride(methodOverride, method);
		}

		private static void ImplementCallMethodOnEmbeddedComponentId(
			TypeBuilder typeBuilder, MethodInfo method, FieldInfo lazyInitializerField, System.Type parentType)
		{
			/*
			 	if (this.__lazyInitializer == null)
					return base.<Method>(args..);
				this.__lazyInitializer.Identifier.<Method>(args..);
			*/
			var methodOverride = ProxyBuilderHelper.GenerateMethodSignature(method.Name, method, typeBuilder);

			var IL = methodOverride.GetILGenerator();

			EmitCallBaseIfLazyInitializerIsNull(IL, method, lazyInitializerField, parentType);

			IL.Emit(OpCodes.Ldarg_0);
			IL.Emit(OpCodes.Ldfld, lazyInitializerField);
			IL.Emit(OpCodes.Callvirt, LazyInitializerIdentifierProperty.GetMethod);
			IL.Emit(OpCodes.Unbox_Any, method.DeclaringType);
			EmitCallMethod(IL, OpCodes.Callvirt, method);
			IL.Emit(OpCodes.Ret);

			typeBuilder.DefineMethodOverride(methodOverride, method);
		}

		private static void ImplementCallMethodOnImplementation(
			TypeBuilder typeBuilder, MethodInfo method, FieldInfo lazyInitializerField, System.Type parentType)
		{
			/*
				if (this.__lazyInitializer == null)
					return base.<Method>(args..);
				return this.__lazyInitializer.GetImplementation().<Method>(args..)
			 */
			var methodOverride = ProxyBuilderHelper.GenerateMethodSignature(method.Name, method, typeBuilder);

			var IL = methodOverride.GetILGenerator();

			EmitCallBaseIfLazyInitializerIsNull(IL, method, lazyInitializerField, parentType);

			EmitCallImplementation(IL, method, lazyInitializerField);
			IL.Emit(OpCodes.Ret);

			typeBuilder.DefineMethodOverride(methodOverride, method);
		}

		private static void EmitCallBaseIfLazyInitializerIsNull(
			ILGenerator IL, MethodInfo method, FieldInfo lazyInitializerField, System.Type parentType)
		{
			/*
				<if (method.DeclaringType.IsAssignableFrom(parentType))
				{>
				if (this.__lazyInitializer == null)
					return base.<method>(args..)
				<}>
			 */
			if (!method.DeclaringType.IsAssignableFrom(parentType))
				// The proxy does not derive from a type implementing the method, do not attempt
				// calling its base. In such case, the lazy initializer is never null.
				return;

			// When deriving from the entity class, the entity class constructor may trigger
			// virtual calls accessing the proxy state before its own constructor has a chance
			// to initialize it. So although lazyInitializer is never supplied as null to the
			// proxy constructor, we must guard nonetheless against it being null during base
			// constructor call.

			IL.Emit(OpCodes.Ldarg_0);
			IL.Emit(OpCodes.Ldfld, lazyInitializerField);
			var skipBaseCall = IL.DefineLabel();

			IL.Emit(OpCodes.Ldnull);
			IL.Emit(OpCodes.Bne_Un, skipBaseCall);

			IL.Emit(OpCodes.Ldarg_0);
			EmitCallMethod(IL, OpCodes.Call, method);
			IL.Emit(OpCodes.Ret);

			IL.MarkLabel(skipBaseCall);
		}

		private static void EmitCallMethod(ILGenerator IL, OpCode opCode, MethodInfo method)
		{
			for (var i = 0; i < method.GetParameters().Length; i++)
				IL.Emit(OpCodes.Ldarg_S, (sbyte) (1 + i));
			IL.Emit(opCode, method);
		}

		private static void EmitCallImplementation(ILGenerator IL, MethodInfo method, FieldInfo lazyInitializerField)
		{
			//((<DeclaringType>)this.__lazyInitializer.GetImplementation()).<Method>(args..);
			IL.Emit(OpCodes.Ldarg_0);
			IL.Emit(OpCodes.Ldfld, lazyInitializerField);
			IL.Emit(OpCodes.Callvirt, LazyInitializerGetImplementationMethod);
			IL.Emit(OpCodes.Unbox_Any, method.DeclaringType);
			EmitCallMethod(IL, OpCodes.Callvirt, method);
		}
	}
}<|MERGE_RESOLUTION|>--- conflicted
+++ resolved
@@ -20,11 +20,7 @@
 		private static readonly PropertyInfo LazyInitializerIdentifierProperty = LazyInitializerType.GetProperty(nameof(ILazyInitializer.Identifier));
 		private static readonly MethodInfo LazyInitializerInitializeMethod = LazyInitializerType.GetMethod(nameof(ILazyInitializer.Initialize));
 		private static readonly MethodInfo LazyInitializerGetImplementationMethod = LazyInitializerType.GetMethod(nameof(ILazyInitializer.GetImplementation), System.Type.EmptyTypes);
-<<<<<<< HEAD
-=======
 		private static readonly PropertyInfo LazyInitializerIsUninitializedProperty = LazyInitializerType.GetProperty(nameof(ILazyInitializer.IsUninitialized));
-		private static readonly IProxyAssemblyBuilder ProxyAssemblyBuilder = new DefaultProxyAssemblyBuilder();
->>>>>>> 91cd6e20
 
 		private readonly MethodInfo _getIdentifierMethod;
 		private readonly MethodInfo _setIdentifierMethod;
@@ -94,15 +90,7 @@
 				CreateProxiedMethod(typeBuilder, method, lazyInitializerField, parentType);
 			}
 
-<<<<<<< HEAD
 			ProxyBuilderHelper.MakeProxySerializable(typeBuilder);
-=======
-			// Make the proxy serializable
-			var serializableConstructor = typeof(SerializableAttribute).GetConstructor(System.Type.EmptyTypes);
-			var customAttributeBuilder = new CustomAttributeBuilder(serializableConstructor, Array.Empty<object>());
-			typeBuilder.SetCustomAttribute(customAttributeBuilder);
-
->>>>>>> 91cd6e20
 			ImplementDeserializationConstructor(typeBuilder, parentType);
 			ImplementGetObjectData(typeBuilder, proxyInfoField, lazyInitializerField);
 
@@ -176,21 +164,7 @@
 			constructor.SetImplementationFlags(MethodImplAttributes.IL | MethodImplAttributes.Managed);
 
 			var IL = constructor.GetILGenerator();
-<<<<<<< HEAD
 			ProxyBuilderHelper.CallDefaultBaseConstructor(IL, parentType);
-=======
-
-			constructor.SetImplementationFlags(MethodImplAttributes.IL | MethodImplAttributes.Managed);
-
-			var baseConstructor = parentType.GetConstructor(BindingFlags.Instance | BindingFlags.NonPublic | BindingFlags.Public, null, System.Type.EmptyTypes, null);
-			// if there is no default constructor, or the default constructor is private/internal, call System.Object constructor
-			// this works, but the generated assembly will fail PeVerify (cannot use in medium trust for example)
-			if (baseConstructor == null || baseConstructor.IsPrivate || baseConstructor.IsAssembly)
-				baseConstructor = ObjectConstructor;
-			IL.Emit(OpCodes.Ldarg_0);
-			IL.Emit(OpCodes.Call, baseConstructor);
-
->>>>>>> 91cd6e20
 			//Everything is done in NHibernateProxyObjectReference, so just return data.
 			IL.Emit(OpCodes.Ret);
 		}
