using System;
#if !NETSTANDARD2_0 && !NETCOREAPP2_0 
using System.Runtime.Remoting.Messaging;
#else
using System.Threading;
#endif

namespace NHibernate.Impl
{
	public class SessionIdLoggingContext : IDisposable
	{
<<<<<<< HEAD
		private static readonly Lazy<AsyncLocal<Guid?>> _currentSessionId =
			new Lazy<AsyncLocal<Guid?>>(() => new AsyncLocal<Guid?>(), true);

		private readonly Guid? _oldSessonId;
		private readonly bool _tracking;

=======
#if NETSTANDARD2_0 || NETCOREAPP2_0
		private static readonly Lazy<AsyncLocal<Guid?>> _currentSessionId =
			new Lazy<AsyncLocal<Guid?>>(() => new AsyncLocal<Guid?>(), true);
#else
		private const string LogicalCallContextVariableName = "__" + nameof(SessionIdLoggingContext) + "__";
#endif
		private readonly Guid? _oldSessonId;
		private readonly bool _hasChanged;
		
>>>>>>> 4e7fbc72
		public SessionIdLoggingContext(Guid id)
		{
			_tracking = id != Guid.Empty;
			if (!_tracking)
			{
				return;
			}
			_oldSessonId = SessionId;
			_hasChanged = _oldSessonId != id;
			if (_hasChanged)
			{
				SessionId = id;
			}
		}

		/// <summary>
		/// We always set the result to use an async local variable, on the face of it,
		/// it looks like it is not a valid choice, since ASP.Net and WCF may decide to switch
		/// threads on us. But, since SessionIdLoggingContext is only used inside NH calls, and since
		/// NH calls are either async-await or fully synchronous, this isn't an issue for us.
		/// In addition to that, attempting to match to the current context has proven to be performance hit.
		/// </summary>
		public static Guid? SessionId
		{
<<<<<<< HEAD
			get => _currentSessionId.IsValueCreated ? _currentSessionId.Value.Value : null;
			set => _currentSessionId.Value.Value = value;
=======
			get
			{
#if NETSTANDARD2_0 || NETCOREAPP2_0
				return _currentSessionId.IsValueCreated ? _currentSessionId.Value.Value : null;
#else
				return (Guid?) CallContext.LogicalGetData(LogicalCallContextVariableName);
#endif
			}
			set
			{
#if NETSTANDARD2_0 || NETCOREAPP2_0
				_currentSessionId.Value.Value = value;
#else
				CallContext.LogicalSetData(LogicalCallContextVariableName, value);
#endif
			}
>>>>>>> 4e7fbc72
		}

		public void Dispose()
		{
<<<<<<< HEAD
			if (!_tracking)
			{
				return;
			}
			SessionId = _oldSessonId;
=======
			if (_hasChanged)
			{
				SessionId = _oldSessonId;
			}
>>>>>>> 4e7fbc72
		}
	}
}<|MERGE_RESOLUTION|>--- conflicted
+++ resolved
@@ -9,14 +9,6 @@
 {
 	public class SessionIdLoggingContext : IDisposable
 	{
-<<<<<<< HEAD
-		private static readonly Lazy<AsyncLocal<Guid?>> _currentSessionId =
-			new Lazy<AsyncLocal<Guid?>>(() => new AsyncLocal<Guid?>(), true);
-
-		private readonly Guid? _oldSessonId;
-		private readonly bool _tracking;
-
-=======
 #if NETSTANDARD2_0 || NETCOREAPP2_0
 		private static readonly Lazy<AsyncLocal<Guid?>> _currentSessionId =
 			new Lazy<AsyncLocal<Guid?>>(() => new AsyncLocal<Guid?>(), true);
@@ -26,7 +18,6 @@
 		private readonly Guid? _oldSessonId;
 		private readonly bool _hasChanged;
 		
->>>>>>> 4e7fbc72
 		public SessionIdLoggingContext(Guid id)
 		{
 			_tracking = id != Guid.Empty;
@@ -51,10 +42,6 @@
 		/// </summary>
 		public static Guid? SessionId
 		{
-<<<<<<< HEAD
-			get => _currentSessionId.IsValueCreated ? _currentSessionId.Value.Value : null;
-			set => _currentSessionId.Value.Value = value;
-=======
 			get
 			{
 #if NETSTANDARD2_0 || NETCOREAPP2_0
@@ -71,23 +58,14 @@
 				CallContext.LogicalSetData(LogicalCallContextVariableName, value);
 #endif
 			}
->>>>>>> 4e7fbc72
 		}
 
 		public void Dispose()
 		{
-<<<<<<< HEAD
-			if (!_tracking)
-			{
-				return;
-			}
-			SessionId = _oldSessonId;
-=======
 			if (_hasChanged)
 			{
 				SessionId = _oldSessonId;
 			}
->>>>>>> 4e7fbc72
 		}
 	}
 }