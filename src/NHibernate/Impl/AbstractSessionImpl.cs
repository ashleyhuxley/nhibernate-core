--- conflicted
+++ resolved
@@ -1,492 +1,486 @@
-using System;
-using System.Collections;
-using System.Collections.Generic;
-using System.Data;
-using NHibernate.AdoNet;
-using NHibernate.Cache;
-using NHibernate.Collection;
-using NHibernate.Engine;
-using NHibernate.Engine.Query;
-using NHibernate.Engine.Query.Sql;
-using NHibernate.Event;
-using NHibernate.Exceptions;
-using NHibernate.Hql;
-using NHibernate.Loader.Custom;
-using NHibernate.Loader.Custom.Sql;
-using NHibernate.Persister.Entity;
-using NHibernate.Transaction;
-using NHibernate.Type;
-
-namespace NHibernate.Impl
-{
-	
-
-	/// <summary> Functionality common to stateless and stateful sessions </summary>
-	[Serializable]
-	public abstract class AbstractSessionImpl : ISessionImplementor
-	{
-		[NonSerialized]
-		private ISessionFactoryImplementor factory;
-
-		private readonly Guid sessionId = Guid.NewGuid();
-		private bool closed;
-
-		public ITransactionContext TransactionContext
-		{
-			get; set;
-		}
-
-		private bool isAlreadyDisposed;
-
-		private static readonly IInternalLogger logger = LoggerProvider.LoggerFor(typeof(AbstractSessionImpl));
-
-		public Guid SessionId
-		{
-			get { return sessionId; }
-		}
-
-		internal AbstractSessionImpl() { }
-
-		protected internal AbstractSessionImpl(ISessionFactoryImplementor factory)
-		{
-			this.factory = factory;
-		}
-
-		protected internal AbstractSessionImpl(ISessionFactoryImplementor factory, Guid sessionId)
-			: this(factory)
-		{
-			this.sessionId = sessionId;
-		}
-
-		#region ISessionImplementor Members
-
-		public void Initialize()
-		{
-			using (new SessionIdLoggingContext(SessionId))
-			{
-				CheckAndUpdateSessionStatus();
-			}
-		}
-
-		public abstract void InitializeCollection(IPersistentCollection collection, bool writing);
-		public abstract object InternalLoad(string entityName, object id, bool eager, bool isNullable);
-		public abstract object ImmediateLoad(string entityName, object id);
-		public abstract long Timestamp { get; }
-
-		public EntityKey GenerateEntityKey(object id, IEntityPersister persister)
-		{
-			return GenerateEntityKey(id, persister, EntityMode);
-		}
-
-		protected EntityKey GenerateEntityKey(object id, IEntityPersister persister, EntityMode entityMode)
-		{
-			return new EntityKey(id, persister, entityMode);
-		}
-
-		public CacheKey GenerateCacheKey(object id, IType type, string entityOrRoleName)
-		{
-			return new CacheKey(id, type, entityOrRoleName, EntityMode, Factory);
-		}
-
-		public ISessionFactoryImplementor Factory
-		{
-			get { return factory; }
-			protected set { factory = value; }
-		}
-		public abstract EntityMode EntityMode { get; }
-
-		public abstract IBatcher Batcher { get; }
-		public abstract void CloseSessionFromDistributedTransaction();
-
-		[Obsolete("Use overload with IQueryExpression")]
-		public virtual IList List(string query, QueryParameters parameters)
-		{
-			return List(query.ToQueryExpression(), parameters);
-		}
-
-		[Obsolete("Use overload with IQueryExpression")]
-		public virtual void List(string query, QueryParameters queryParameters, IList results)
-		{
-			List(query.ToQueryExpression(), queryParameters, results);
-		}
-
-		[Obsolete("Use overload with IQueryExpression")]
-		public virtual IList<T> List<T>(string query, QueryParameters queryParameters)
-		{
-			return List<T>(query.ToQueryExpression(), queryParameters);
-		}
-
-		public virtual IList List(IQueryExpression queryExpression, QueryParameters parameters)
-		{
-			var results = (IList) typeof (List<>).MakeGenericType(queryExpression.Type)
-												 .GetConstructor(System.Type.EmptyTypes)
-												 .Invoke(null);
-			List(queryExpression, parameters, results);
-			return results;
-		}
-
-		public abstract void List(IQueryExpression queryExpression, QueryParameters queryParameters, IList results);
-
-		public virtual IList<T> List<T>(IQueryExpression query, QueryParameters parameters)
-		{
-			using (new SessionIdLoggingContext(SessionId))
-			{
-				var results = new List<T>();
-				List(query, parameters, results);
-				return results;
-			}
-		}
-
-		public virtual IList<T> List<T>(CriteriaImpl criteria)
-		{
-			using (new SessionIdLoggingContext(SessionId))
-			{
-				var results = new List<T>();
-				List(criteria, results);
-				return results;
-			}
-		}
-
-		public abstract void List(CriteriaImpl criteria, IList results);
-		
-		public virtual IList List(CriteriaImpl criteria)
-		{
-			using (new SessionIdLoggingContext(SessionId))
-			{
-				var results = new List<object>();
-				List(criteria, results);
-				return results;
-			}
-		}
-
-		public abstract IList ListFilter(object collection, string filter, QueryParameters parameters);
-		public abstract IList<T> ListFilter<T>(object collection, string filter, QueryParameters parameters);
-		public abstract IEnumerable EnumerableFilter(object collection, string filter, QueryParameters parameters);
-		public abstract IEnumerable<T> EnumerableFilter<T>(object collection, string filter, QueryParameters parameters);
-		public abstract IEntityPersister GetEntityPersister(string entityName, object obj);
-		public abstract void AfterTransactionBegin(ITransaction tx);
-		public abstract void BeforeTransactionCompletion(ITransaction tx);
-		public abstract void AfterTransactionCompletion(bool successful, ITransaction tx);
-		public abstract object GetContextEntityIdentifier(object obj);
-		public abstract object Instantiate(string clazz, object id);
-
-		public virtual IList List(NativeSQLQuerySpecification spec, QueryParameters queryParameters)
-		{
-			using (new SessionIdLoggingContext(SessionId))
-			{
-				var results = new List<object>();
-				List(spec, queryParameters, results);
-				return results;
-			}
-		}
-
-		public virtual void List(NativeSQLQuerySpecification spec, QueryParameters queryParameters, IList results)
-		{
-			using (new SessionIdLoggingContext(SessionId))
-			{
-				var query = new SQLCustomQuery(
-					spec.SqlQueryReturns,
-					spec.QueryString,
-					spec.QuerySpaces,
-					Factory);
-				ListCustomQuery(query, queryParameters, results);
-			}
-		}
-
-		public virtual IList<T> List<T>(NativeSQLQuerySpecification spec, QueryParameters queryParameters)
-		{
-			using (new SessionIdLoggingContext(SessionId))
-			{
-				var results = new List<T>();
-				List(spec, queryParameters, results);
-				return results;
-			}
-		}
-
-		public abstract void ListCustomQuery(ICustomQuery customQuery, QueryParameters queryParameters, IList results);
-
-		public virtual IList<T> ListCustomQuery<T>(ICustomQuery customQuery, QueryParameters queryParameters)
-		{
-			using (new SessionIdLoggingContext(SessionId))
-			{
-				var results = new List<T>();
-				ListCustomQuery(customQuery, queryParameters, results);
-				return results;
-			}
-		}
-
-		public abstract object GetFilterParameterValue(string filterParameterName);
-		public abstract IType GetFilterParameterType(string filterParameterName);
-		public abstract IDictionary<string, IFilter> EnabledFilters { get; }
-
-		public virtual IQuery GetNamedSQLQuery(string name)
-		{
-			using (new SessionIdLoggingContext(SessionId))
-			{
-				CheckAndUpdateSessionStatus();
-				NamedSQLQueryDefinition nsqlqd = factory.GetNamedSQLQuery(name);
-				if (nsqlqd == null)
-				{
-					throw new MappingException("Named SQL query not known: " + name);
-				}
-				IQuery query = new SqlQueryImpl(nsqlqd, this,
-												factory.QueryPlanCache.GetSQLParameterMetadata(nsqlqd.QueryString));
-				query.SetComment("named native SQL query " + name);
-				InitQuery(query, nsqlqd);
-				return query;
-			}
-		}
-
-		[Obsolete("Use overload with IQueryExpression")]
-		public virtual IQueryTranslator[] GetQueries(string query, bool scalar)
-		{
-			return GetQueries(query.ToQueryExpression(), scalar);
-		}
-		
-		public abstract IQueryTranslator[] GetQueries(IQueryExpression query, bool scalar);
-		public abstract IInterceptor Interceptor { get; }
-		public abstract EventListeners Listeners { get; }
-		public abstract int DontFlushFromFind { get; }
-		public abstract ConnectionManager ConnectionManager { get; }
-		public abstract bool IsEventSource { get; }
-		public abstract object GetEntityUsingInterceptor(EntityKey key);
-		public abstract IPersistenceContext PersistenceContext { get; }
-		public abstract CacheMode CacheMode { get; set; }
-		public abstract bool IsOpen { get; }
-		public abstract bool IsConnected { get; }
-		public abstract FlushMode FlushMode { get; set; }
-		public abstract string FetchProfile { get; set; }
-		public abstract string BestGuessEntityName(object entity);
-		public abstract string GuessEntityName(object entity);
-		public abstract IDbConnection Connection { get; }
-		public abstract int ExecuteNativeUpdate(NativeSQLQuerySpecification specification, QueryParameters queryParameters);
-<<<<<<< HEAD
-		public abstract FutureCriteriaBatch FutureCriteriaBatch { get; internal set; }
-		public abstract FutureQueryBatch FutureQueryBatch { get; internal set; }
-=======
-		public abstract int ExecuteUpdate(string query, QueryParameters queryParameters);
-		public abstract FutureCriteriaBatch FutureCriteriaBatch { get; protected internal set; }
-		public abstract FutureQueryBatch FutureQueryBatch { get; protected internal set; }
->>>>>>> 49c6b89f
-
-		public virtual IQuery GetNamedQuery(string queryName)
-		{
-			using (new SessionIdLoggingContext(SessionId))
-			{
-				CheckAndUpdateSessionStatus();
-				NamedQueryDefinition nqd = factory.GetNamedQuery(queryName);
-				IQuery query;
-				if (nqd != null)
-				{
-					string queryString = nqd.QueryString;
-					query = new QueryImpl(queryString, nqd.FlushMode, this, GetHQLQueryPlan(queryString.ToQueryExpression(), false).ParameterMetadata);
-					query.SetComment("named HQL query " + queryName);
-				}
-				else
-				{
-					NamedSQLQueryDefinition nsqlqd = factory.GetNamedSQLQuery(queryName);
-					if (nsqlqd == null)
-					{
-						throw new MappingException("Named query not known: " + queryName);
-					}
-					query = new SqlQueryImpl(nsqlqd, this,
-											 factory.QueryPlanCache.GetSQLParameterMetadata(nsqlqd.QueryString));
-					query.SetComment("named native SQL query " + queryName);
-					nqd = nsqlqd;
-				}
-				InitQuery(query, nqd);
-				return query;
-			}
-		}
-
-		public bool IsClosed
-		{
-			get { return closed; }
-		}
-
-		protected internal virtual void CheckAndUpdateSessionStatus()
-		{
-			ErrorIfClosed();
-			EnlistInAmbientTransactionIfNeeded();
-		}
-
-		protected internal virtual void ErrorIfClosed()
-		{
-			if (IsClosed || IsAlreadyDisposed)
-			{
-				throw new ObjectDisposedException("ISession", "Session is closed!");
-			}
-		}
-
-		protected bool IsAlreadyDisposed
-		{
-			get { return isAlreadyDisposed; }
-			set { isAlreadyDisposed = value; }
-		}
-
-		public abstract void Flush();
-
-		public abstract bool TransactionInProgress { get; }
-
-		#endregion
-
-		protected internal void SetClosed()
-		{
-			try
-			{
-				if (TransactionContext != null)
-					TransactionContext.Dispose();
-			}
-			catch (Exception)
-			{
-				//ignore
-			}
-			closed = true;
-		}
-
-		private void InitQuery(IQuery query, NamedQueryDefinition nqd)
-		{
-			using (new SessionIdLoggingContext(SessionId))
-			{
-				query.SetCacheable(nqd.IsCacheable);
-				query.SetCacheRegion(nqd.CacheRegion);
-				if (nqd.Timeout != -1)
-				{
-					query.SetTimeout(nqd.Timeout);
-				}
-				if (nqd.FetchSize != -1)
-				{
-					query.SetFetchSize(nqd.FetchSize);
-				}
-				if (nqd.CacheMode.HasValue)
-					query.SetCacheMode(nqd.CacheMode.Value);
-
-				query.SetReadOnly(nqd.IsReadOnly);
-				if (nqd.Comment != null)
-				{
-					query.SetComment(nqd.Comment);
-				}
-				query.SetFlushMode(nqd.FlushMode);
-			}
-		}
-
-		public virtual IQuery CreateQuery(IQueryExpression queryExpression)
-		{
-			using (new SessionIdLoggingContext(SessionId))
-			{
-				CheckAndUpdateSessionStatus();
-				var queryPlan = GetHQLQueryPlan(queryExpression, false);
-				var query = new ExpressionQueryImpl(queryPlan.QueryExpression, this, queryPlan.ParameterMetadata);
-				query.SetComment("[expression]");
-				return query;
-			}
-		}
-
-		public virtual IQuery CreateQuery(string queryString)
-		{
-			using (new SessionIdLoggingContext(SessionId))
-			{
-				CheckAndUpdateSessionStatus();
-				var queryPlan = GetHQLQueryPlan(queryString.ToQueryExpression(), false);
-				var query = new QueryImpl(queryString, this, queryPlan.ParameterMetadata);
-				query.SetComment(queryString);
-				return query;
-			}
-		}
-
-		public virtual ISQLQuery CreateSQLQuery(string sql)
-		{
-			using (new SessionIdLoggingContext(SessionId))
-			{
-				CheckAndUpdateSessionStatus();
-				SqlQueryImpl query = new SqlQueryImpl(sql, this, factory.QueryPlanCache.GetSQLParameterMetadata(sql));
-				query.SetComment("dynamic native SQL query");
-				return query;
-			}
-		}
-
-		[Obsolete("Please use overload with IQueryExpression")]
-		protected internal virtual IQueryPlan GetHQLQueryPlan(string query, bool shallow)
-		{
-			return GetHQLQueryPlan(query.ToQueryExpression(), shallow);
-		}
-
-		protected internal virtual IQueryExpressionPlan GetHQLQueryPlan(IQueryExpression queryExpression, bool shallow)
-		{
-			using (new SessionIdLoggingContext(SessionId))
-			{
-				return factory.QueryPlanCache.GetHQLQueryPlan(queryExpression, shallow, EnabledFilters);
-			}
-		}
-
-		protected internal virtual NativeSQLQueryPlan GetNativeSQLQueryPlan(NativeSQLQuerySpecification spec)
-		{
-			using (new SessionIdLoggingContext(SessionId))
-			{
-				return factory.QueryPlanCache.GetNativeSQLQueryPlan(spec);
-			}
-		}
-
-		protected Exception Convert(Exception sqlException, string message)
-		{
-			using (new SessionIdLoggingContext(SessionId))
-			{
-				return ADOExceptionHelper.Convert(factory.SQLExceptionConverter, sqlException, message);
-			}
-		}
-
-		protected void AfterOperation(bool success)
-		{
-			using (new SessionIdLoggingContext(SessionId))
-			{
-				if (!ConnectionManager.IsInActiveTransaction)
-				{
-					ConnectionManager.AfterNonTransactionalQuery(success);
-					AfterTransactionCompletion(success, null);
-				}
-			}
-		}
-
-		protected void EnlistInAmbientTransactionIfNeeded()
-		{
-			factory.TransactionFactory.EnlistInDistributedTransactionIfNeeded(this);
-		}
-
-		internal IOuterJoinLoadable GetOuterJoinLoadable(string entityName)
-		{
-			using (new SessionIdLoggingContext(SessionId))
-			{
-				var persister = Factory.GetEntityPersister(entityName) as IOuterJoinLoadable;
-				if (persister == null)
-				{
-					throw new MappingException("class persister is not OuterJoinLoadable: " + entityName);
-				}
-				return persister;
-			}
-		}
-
-		public abstract IEnumerable Enumerable(IQueryExpression queryExpression, QueryParameters queryParameters);
-
-		[Obsolete("Use overload with IQueryExpression")]
-		public virtual IEnumerable Enumerable(string query, QueryParameters queryParameters)
-		{
-			return Enumerable(query.ToQueryExpression(), queryParameters);
-		}
-
-		[Obsolete("Use overload with IQueryExpression")]
-		public virtual IEnumerable<T> Enumerable<T>(string query, QueryParameters queryParameters)
-		{
-			return Enumerable<T>(query.ToQueryExpression(), queryParameters);
-		}
-
-		public abstract IEnumerable<T> Enumerable<T>(IQueryExpression queryExpression, QueryParameters queryParameters);
-
-		[Obsolete("Use overload with IQueryExpression")]
-		public virtual int ExecuteUpdate(string query, QueryParameters queryParameters)
-		{
-			return ExecuteUpdate(query.ToQueryExpression(), queryParameters);
-		}
-
-		public abstract int ExecuteUpdate(IQueryExpression queryExpression, QueryParameters queryParameters);
-	}
-}
+using System;
+using System.Collections;
+using System.Collections.Generic;
+using System.Data;
+using NHibernate.AdoNet;
+using NHibernate.Cache;
+using NHibernate.Collection;
+using NHibernate.Engine;
+using NHibernate.Engine.Query;
+using NHibernate.Engine.Query.Sql;
+using NHibernate.Event;
+using NHibernate.Exceptions;
+using NHibernate.Hql;
+using NHibernate.Loader.Custom;
+using NHibernate.Loader.Custom.Sql;
+using NHibernate.Persister.Entity;
+using NHibernate.Transaction;
+using NHibernate.Type;
+
+namespace NHibernate.Impl
+{
+	
+
+	/// <summary> Functionality common to stateless and stateful sessions </summary>
+	[Serializable]
+	public abstract class AbstractSessionImpl : ISessionImplementor
+	{
+		[NonSerialized]
+		private ISessionFactoryImplementor factory;
+
+		private readonly Guid sessionId = Guid.NewGuid();
+		private bool closed;
+
+		public ITransactionContext TransactionContext
+		{
+			get; set;
+		}
+
+		private bool isAlreadyDisposed;
+
+		private static readonly IInternalLogger logger = LoggerProvider.LoggerFor(typeof(AbstractSessionImpl));
+
+		public Guid SessionId
+		{
+			get { return sessionId; }
+		}
+
+		internal AbstractSessionImpl() { }
+
+		protected internal AbstractSessionImpl(ISessionFactoryImplementor factory)
+		{
+			this.factory = factory;
+		}
+
+		protected internal AbstractSessionImpl(ISessionFactoryImplementor factory, Guid sessionId)
+			: this(factory)
+		{
+			this.sessionId = sessionId;
+		}
+
+		#region ISessionImplementor Members
+
+		public void Initialize()
+		{
+			using (new SessionIdLoggingContext(SessionId))
+			{
+				CheckAndUpdateSessionStatus();
+			}
+		}
+
+		public abstract void InitializeCollection(IPersistentCollection collection, bool writing);
+		public abstract object InternalLoad(string entityName, object id, bool eager, bool isNullable);
+		public abstract object ImmediateLoad(string entityName, object id);
+		public abstract long Timestamp { get; }
+
+		public EntityKey GenerateEntityKey(object id, IEntityPersister persister)
+		{
+			return GenerateEntityKey(id, persister, EntityMode);
+		}
+
+		protected EntityKey GenerateEntityKey(object id, IEntityPersister persister, EntityMode entityMode)
+		{
+			return new EntityKey(id, persister, entityMode);
+		}
+
+		public CacheKey GenerateCacheKey(object id, IType type, string entityOrRoleName)
+		{
+			return new CacheKey(id, type, entityOrRoleName, EntityMode, Factory);
+		}
+
+		public ISessionFactoryImplementor Factory
+		{
+			get { return factory; }
+			protected set { factory = value; }
+		}
+		public abstract EntityMode EntityMode { get; }
+
+		public abstract IBatcher Batcher { get; }
+		public abstract void CloseSessionFromDistributedTransaction();
+
+		[Obsolete("Use overload with IQueryExpression")]
+		public virtual IList List(string query, QueryParameters parameters)
+		{
+			return List(query.ToQueryExpression(), parameters);
+		}
+
+		[Obsolete("Use overload with IQueryExpression")]
+		public virtual void List(string query, QueryParameters queryParameters, IList results)
+		{
+			List(query.ToQueryExpression(), queryParameters, results);
+		}
+
+		[Obsolete("Use overload with IQueryExpression")]
+		public virtual IList<T> List<T>(string query, QueryParameters queryParameters)
+		{
+			return List<T>(query.ToQueryExpression(), queryParameters);
+		}
+
+		public virtual IList List(IQueryExpression queryExpression, QueryParameters parameters)
+		{
+			var results = (IList) typeof (List<>).MakeGenericType(queryExpression.Type)
+												 .GetConstructor(System.Type.EmptyTypes)
+												 .Invoke(null);
+			List(queryExpression, parameters, results);
+			return results;
+		}
+
+		public abstract void List(IQueryExpression queryExpression, QueryParameters queryParameters, IList results);
+
+		public virtual IList<T> List<T>(IQueryExpression query, QueryParameters parameters)
+		{
+			using (new SessionIdLoggingContext(SessionId))
+			{
+				var results = new List<T>();
+				List(query, parameters, results);
+				return results;
+			}
+		}
+
+		public virtual IList<T> List<T>(CriteriaImpl criteria)
+		{
+			using (new SessionIdLoggingContext(SessionId))
+			{
+				var results = new List<T>();
+				List(criteria, results);
+				return results;
+			}
+		}
+
+		public abstract void List(CriteriaImpl criteria, IList results);
+		
+		public virtual IList List(CriteriaImpl criteria)
+		{
+			using (new SessionIdLoggingContext(SessionId))
+			{
+				var results = new List<object>();
+				List(criteria, results);
+				return results;
+			}
+		}
+
+		public abstract IList ListFilter(object collection, string filter, QueryParameters parameters);
+		public abstract IList<T> ListFilter<T>(object collection, string filter, QueryParameters parameters);
+		public abstract IEnumerable EnumerableFilter(object collection, string filter, QueryParameters parameters);
+		public abstract IEnumerable<T> EnumerableFilter<T>(object collection, string filter, QueryParameters parameters);
+		public abstract IEntityPersister GetEntityPersister(string entityName, object obj);
+		public abstract void AfterTransactionBegin(ITransaction tx);
+		public abstract void BeforeTransactionCompletion(ITransaction tx);
+		public abstract void AfterTransactionCompletion(bool successful, ITransaction tx);
+		public abstract object GetContextEntityIdentifier(object obj);
+		public abstract object Instantiate(string clazz, object id);
+
+		public virtual IList List(NativeSQLQuerySpecification spec, QueryParameters queryParameters)
+		{
+			using (new SessionIdLoggingContext(SessionId))
+			{
+				var results = new List<object>();
+				List(spec, queryParameters, results);
+				return results;
+			}
+		}
+
+		public virtual void List(NativeSQLQuerySpecification spec, QueryParameters queryParameters, IList results)
+		{
+			using (new SessionIdLoggingContext(SessionId))
+			{
+				var query = new SQLCustomQuery(
+					spec.SqlQueryReturns,
+					spec.QueryString,
+					spec.QuerySpaces,
+					Factory);
+				ListCustomQuery(query, queryParameters, results);
+			}
+		}
+
+		public virtual IList<T> List<T>(NativeSQLQuerySpecification spec, QueryParameters queryParameters)
+		{
+			using (new SessionIdLoggingContext(SessionId))
+			{
+				var results = new List<T>();
+				List(spec, queryParameters, results);
+				return results;
+			}
+		}
+
+		public abstract void ListCustomQuery(ICustomQuery customQuery, QueryParameters queryParameters, IList results);
+
+		public virtual IList<T> ListCustomQuery<T>(ICustomQuery customQuery, QueryParameters queryParameters)
+		{
+			using (new SessionIdLoggingContext(SessionId))
+			{
+				var results = new List<T>();
+				ListCustomQuery(customQuery, queryParameters, results);
+				return results;
+			}
+		}
+
+		public abstract object GetFilterParameterValue(string filterParameterName);
+		public abstract IType GetFilterParameterType(string filterParameterName);
+		public abstract IDictionary<string, IFilter> EnabledFilters { get; }
+
+		public virtual IQuery GetNamedSQLQuery(string name)
+		{
+			using (new SessionIdLoggingContext(SessionId))
+			{
+				CheckAndUpdateSessionStatus();
+				NamedSQLQueryDefinition nsqlqd = factory.GetNamedSQLQuery(name);
+				if (nsqlqd == null)
+				{
+					throw new MappingException("Named SQL query not known: " + name);
+				}
+				IQuery query = new SqlQueryImpl(nsqlqd, this,
+												factory.QueryPlanCache.GetSQLParameterMetadata(nsqlqd.QueryString));
+				query.SetComment("named native SQL query " + name);
+				InitQuery(query, nsqlqd);
+				return query;
+			}
+		}
+
+		[Obsolete("Use overload with IQueryExpression")]
+		public virtual IQueryTranslator[] GetQueries(string query, bool scalar)
+		{
+			return GetQueries(query.ToQueryExpression(), scalar);
+		}
+		
+		public abstract IQueryTranslator[] GetQueries(IQueryExpression query, bool scalar);
+		public abstract IInterceptor Interceptor { get; }
+		public abstract EventListeners Listeners { get; }
+		public abstract int DontFlushFromFind { get; }
+		public abstract ConnectionManager ConnectionManager { get; }
+		public abstract bool IsEventSource { get; }
+		public abstract object GetEntityUsingInterceptor(EntityKey key);
+		public abstract IPersistenceContext PersistenceContext { get; }
+		public abstract CacheMode CacheMode { get; set; }
+		public abstract bool IsOpen { get; }
+		public abstract bool IsConnected { get; }
+		public abstract FlushMode FlushMode { get; set; }
+		public abstract string FetchProfile { get; set; }
+		public abstract string BestGuessEntityName(object entity);
+		public abstract string GuessEntityName(object entity);
+		public abstract IDbConnection Connection { get; }
+		public abstract int ExecuteNativeUpdate(NativeSQLQuerySpecification specification, QueryParameters queryParameters);
+		public abstract FutureCriteriaBatch FutureCriteriaBatch { get; protected internal set; }
+		public abstract FutureQueryBatch FutureQueryBatch { get; protected internal set; }
+
+		public virtual IQuery GetNamedQuery(string queryName)
+		{
+			using (new SessionIdLoggingContext(SessionId))
+			{
+				CheckAndUpdateSessionStatus();
+				NamedQueryDefinition nqd = factory.GetNamedQuery(queryName);
+				IQuery query;
+				if (nqd != null)
+				{
+					string queryString = nqd.QueryString;
+					query = new QueryImpl(queryString, nqd.FlushMode, this, GetHQLQueryPlan(queryString.ToQueryExpression(), false).ParameterMetadata);
+					query.SetComment("named HQL query " + queryName);
+				}
+				else
+				{
+					NamedSQLQueryDefinition nsqlqd = factory.GetNamedSQLQuery(queryName);
+					if (nsqlqd == null)
+					{
+						throw new MappingException("Named query not known: " + queryName);
+					}
+					query = new SqlQueryImpl(nsqlqd, this,
+											 factory.QueryPlanCache.GetSQLParameterMetadata(nsqlqd.QueryString));
+					query.SetComment("named native SQL query " + queryName);
+					nqd = nsqlqd;
+				}
+				InitQuery(query, nqd);
+				return query;
+			}
+		}
+
+		public bool IsClosed
+		{
+			get { return closed; }
+		}
+
+		protected internal virtual void CheckAndUpdateSessionStatus()
+		{
+			ErrorIfClosed();
+			EnlistInAmbientTransactionIfNeeded();
+		}
+
+		protected internal virtual void ErrorIfClosed()
+		{
+			if (IsClosed || IsAlreadyDisposed)
+			{
+				throw new ObjectDisposedException("ISession", "Session is closed!");
+			}
+		}
+
+		protected bool IsAlreadyDisposed
+		{
+			get { return isAlreadyDisposed; }
+			set { isAlreadyDisposed = value; }
+		}
+
+		public abstract void Flush();
+
+		public abstract bool TransactionInProgress { get; }
+
+		#endregion
+
+		protected internal void SetClosed()
+		{
+			try
+			{
+				if (TransactionContext != null)
+					TransactionContext.Dispose();
+			}
+			catch (Exception)
+			{
+				//ignore
+			}
+			closed = true;
+		}
+
+		private void InitQuery(IQuery query, NamedQueryDefinition nqd)
+		{
+			using (new SessionIdLoggingContext(SessionId))
+			{
+				query.SetCacheable(nqd.IsCacheable);
+				query.SetCacheRegion(nqd.CacheRegion);
+				if (nqd.Timeout != -1)
+				{
+					query.SetTimeout(nqd.Timeout);
+				}
+				if (nqd.FetchSize != -1)
+				{
+					query.SetFetchSize(nqd.FetchSize);
+				}
+				if (nqd.CacheMode.HasValue)
+					query.SetCacheMode(nqd.CacheMode.Value);
+
+				query.SetReadOnly(nqd.IsReadOnly);
+				if (nqd.Comment != null)
+				{
+					query.SetComment(nqd.Comment);
+				}
+				query.SetFlushMode(nqd.FlushMode);
+			}
+		}
+
+		public virtual IQuery CreateQuery(IQueryExpression queryExpression)
+		{
+			using (new SessionIdLoggingContext(SessionId))
+			{
+				CheckAndUpdateSessionStatus();
+				var queryPlan = GetHQLQueryPlan(queryExpression, false);
+				var query = new ExpressionQueryImpl(queryPlan.QueryExpression, this, queryPlan.ParameterMetadata);
+				query.SetComment("[expression]");
+				return query;
+			}
+		}
+
+		public virtual IQuery CreateQuery(string queryString)
+		{
+			using (new SessionIdLoggingContext(SessionId))
+			{
+				CheckAndUpdateSessionStatus();
+				var queryPlan = GetHQLQueryPlan(queryString.ToQueryExpression(), false);
+				var query = new QueryImpl(queryString, this, queryPlan.ParameterMetadata);
+				query.SetComment(queryString);
+				return query;
+			}
+		}
+
+		public virtual ISQLQuery CreateSQLQuery(string sql)
+		{
+			using (new SessionIdLoggingContext(SessionId))
+			{
+				CheckAndUpdateSessionStatus();
+				SqlQueryImpl query = new SqlQueryImpl(sql, this, factory.QueryPlanCache.GetSQLParameterMetadata(sql));
+				query.SetComment("dynamic native SQL query");
+				return query;
+			}
+		}
+
+		[Obsolete("Please use overload with IQueryExpression")]
+		protected internal virtual IQueryPlan GetHQLQueryPlan(string query, bool shallow)
+		{
+			return GetHQLQueryPlan(query.ToQueryExpression(), shallow);
+		}
+
+		protected internal virtual IQueryExpressionPlan GetHQLQueryPlan(IQueryExpression queryExpression, bool shallow)
+		{
+			using (new SessionIdLoggingContext(SessionId))
+			{
+				return factory.QueryPlanCache.GetHQLQueryPlan(queryExpression, shallow, EnabledFilters);
+			}
+		}
+
+		protected internal virtual NativeSQLQueryPlan GetNativeSQLQueryPlan(NativeSQLQuerySpecification spec)
+		{
+			using (new SessionIdLoggingContext(SessionId))
+			{
+				return factory.QueryPlanCache.GetNativeSQLQueryPlan(spec);
+			}
+		}
+
+		protected Exception Convert(Exception sqlException, string message)
+		{
+			using (new SessionIdLoggingContext(SessionId))
+			{
+				return ADOExceptionHelper.Convert(factory.SQLExceptionConverter, sqlException, message);
+			}
+		}
+
+		protected void AfterOperation(bool success)
+		{
+			using (new SessionIdLoggingContext(SessionId))
+			{
+				if (!ConnectionManager.IsInActiveTransaction)
+				{
+					ConnectionManager.AfterNonTransactionalQuery(success);
+					AfterTransactionCompletion(success, null);
+				}
+			}
+		}
+
+		protected void EnlistInAmbientTransactionIfNeeded()
+		{
+			factory.TransactionFactory.EnlistInDistributedTransactionIfNeeded(this);
+		}
+
+		internal IOuterJoinLoadable GetOuterJoinLoadable(string entityName)
+		{
+			using (new SessionIdLoggingContext(SessionId))
+			{
+				var persister = Factory.GetEntityPersister(entityName) as IOuterJoinLoadable;
+				if (persister == null)
+				{
+					throw new MappingException("class persister is not OuterJoinLoadable: " + entityName);
+				}
+				return persister;
+			}
+		}
+
+		public abstract IEnumerable Enumerable(IQueryExpression queryExpression, QueryParameters queryParameters);
+
+		[Obsolete("Use overload with IQueryExpression")]
+		public virtual IEnumerable Enumerable(string query, QueryParameters queryParameters)
+		{
+			return Enumerable(query.ToQueryExpression(), queryParameters);
+		}
+
+		[Obsolete("Use overload with IQueryExpression")]
+		public virtual IEnumerable<T> Enumerable<T>(string query, QueryParameters queryParameters)
+		{
+			return Enumerable<T>(query.ToQueryExpression(), queryParameters);
+		}
+
+		public abstract IEnumerable<T> Enumerable<T>(IQueryExpression queryExpression, QueryParameters queryParameters);
+
+		[Obsolete("Use overload with IQueryExpression")]
+		public virtual int ExecuteUpdate(string query, QueryParameters queryParameters)
+		{
+			return ExecuteUpdate(query.ToQueryExpression(), queryParameters);
+		}
+
+		public abstract int ExecuteUpdate(IQueryExpression queryExpression, QueryParameters queryParameters);
+	}
+}