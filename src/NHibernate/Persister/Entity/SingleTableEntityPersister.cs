<<<<<<< HEAD
using System;
using System.Collections.Generic;
using System.Text;
using System.Linq;
using NHibernate.Cache;
using NHibernate.Engine;
using NHibernate.Mapping;
using NHibernate.SqlCommand;
using NHibernate.Type;
using NHibernate.Util;

namespace NHibernate.Persister.Entity
{
	/// <summary>
	/// Default implementation of the <c>ClassPersister</c> interface. Implements the
	/// "table-per-class hierarchy" mapping strategy for an entity class.
	/// </summary>
	public class SingleTableEntityPersister : AbstractEntityPersister, IQueryable
	{
		// the class hierarchy structure
		private readonly int joinSpan;
		private readonly string[] qualifiedTableNames;
		private readonly bool[] isInverseTable;
		private readonly bool[] isNullableTable;
		private readonly string[][] keyColumnNames;
		private readonly bool[] cascadeDeleteEnabled;
		private readonly bool hasSequentialSelects;
		private readonly string[] spaces;
		private readonly string[] subclassClosure;
		private readonly string[] subclassTableNameClosure;
		private readonly bool[] subclassTableIsLazyClosure;
		private readonly bool[] isInverseSubclassTable;
		private readonly bool[] isNullableSubclassTable;
		private readonly bool[] subclassTableSequentialSelect;
		private readonly string[][] subclassTableKeyColumnClosure;
		private readonly bool[] isClassOrSuperclassTable;

		// properties of this class, including inherited properties
		private readonly int[] propertyTableNumbers;

		// the closure of all columns used by the entire hierarchy including
		// subclasses and superclasses of this class
		private readonly int[] subclassPropertyTableNumberClosure;

		private readonly int[] subclassColumnTableNumberClosure;
		private readonly int[] subclassFormulaTableNumberClosure;

		// discriminator column
		private readonly Dictionary<object, string> subclassesByDiscriminatorValue = new Dictionary<object, string>();
		private readonly bool forceDiscriminator;
		private readonly string discriminatorColumnName;
		private readonly string discriminatorFormula;
		private readonly string discriminatorFormulaTemplate;
		private readonly string discriminatorAlias;
		private readonly IType discriminatorType;
		private readonly string discriminatorSQLValue;
		private readonly object discriminatorValue;
		private readonly bool discriminatorInsertable;

		private readonly string[] constraintOrderedTableNames;
		private readonly string[][] constraintOrderedKeyColumnNames;

		//private readonly IDictionary propertyTableNumbersByName = new Hashtable();
		private readonly Dictionary<string, int> propertyTableNumbersByNameAndSubclass = new Dictionary<string, int>();

		private readonly Dictionary<string, SqlString> sequentialSelectStringsByEntityName = new Dictionary<string, SqlString>();

		private static readonly object NullDiscriminator = new object();
		private static readonly object NotNullDiscriminator = new object();

		public SingleTableEntityPersister(PersistentClass persistentClass, ICacheConcurrencyStrategy cache,
																			ISessionFactoryImplementor factory, IMapping mapping)
			: base(persistentClass, cache, factory)
		{
			#region CLASS + TABLE

			joinSpan = persistentClass.JoinClosureSpan + 1;
			qualifiedTableNames = new string[joinSpan];
			isInverseTable = new bool[joinSpan];
			isNullableTable = new bool[joinSpan];
			keyColumnNames = new string[joinSpan][];
			Table table = persistentClass.RootTable;
			qualifiedTableNames[0] =
				table.GetQualifiedName(factory.Dialect, factory.Settings.DefaultCatalogName, factory.Settings.DefaultSchemaName);
			isInverseTable[0] = false;
			isNullableTable[0] = false;
			keyColumnNames[0] = IdentifierColumnNames;
			cascadeDeleteEnabled = new bool[joinSpan];

			// Custom sql
			customSQLInsert = new SqlString[joinSpan];
			customSQLUpdate = new SqlString[joinSpan];
			customSQLDelete = new SqlString[joinSpan];
			insertCallable = new bool[joinSpan];
			updateCallable = new bool[joinSpan];
			deleteCallable = new bool[joinSpan];
			insertResultCheckStyles = new ExecuteUpdateResultCheckStyle[joinSpan];
			updateResultCheckStyles = new ExecuteUpdateResultCheckStyle[joinSpan];
			deleteResultCheckStyles = new ExecuteUpdateResultCheckStyle[joinSpan];

			customSQLInsert[0] = persistentClass.CustomSQLInsert;
			insertCallable[0] = customSQLInsert[0] != null && persistentClass.IsCustomInsertCallable;
			insertResultCheckStyles[0] = persistentClass.CustomSQLInsertCheckStyle
																	 ?? ExecuteUpdateResultCheckStyle.DetermineDefault(customSQLInsert[0], insertCallable[0]);
			customSQLUpdate[0] = persistentClass.CustomSQLUpdate;
			updateCallable[0] = customSQLUpdate[0] != null && persistentClass.IsCustomUpdateCallable;
			updateResultCheckStyles[0] = persistentClass.CustomSQLUpdateCheckStyle
																	 ?? ExecuteUpdateResultCheckStyle.DetermineDefault(customSQLUpdate[0], updateCallable[0]);
			customSQLDelete[0] = persistentClass.CustomSQLDelete;
			deleteCallable[0] = customSQLDelete[0] != null && persistentClass.IsCustomDeleteCallable;
			deleteResultCheckStyles[0] = persistentClass.CustomSQLDeleteCheckStyle
																	 ?? ExecuteUpdateResultCheckStyle.DetermineDefault(customSQLDelete[0], deleteCallable[0]);

			#endregion

			#region JOINS
			int j = 1;
			foreach (Join join in persistentClass.JoinClosureIterator)
			{
				qualifiedTableNames[j] = join.Table.GetQualifiedName(factory.Dialect, factory.Settings.DefaultCatalogName, factory.Settings.DefaultSchemaName);
				isInverseTable[j] = join.IsInverse;
				isNullableTable[j] = join.IsOptional;
				cascadeDeleteEnabled[j] = join.Key.IsCascadeDeleteEnabled && factory.Dialect.SupportsCascadeDelete;

				customSQLInsert[j] = join.CustomSQLInsert;
				insertCallable[j] = customSQLInsert[j] != null && join.IsCustomInsertCallable;
				insertResultCheckStyles[j] = join.CustomSQLInsertCheckStyle
																		 ??
																		 ExecuteUpdateResultCheckStyle.DetermineDefault(customSQLInsert[j], insertCallable[j]);
				customSQLUpdate[j] = join.CustomSQLUpdate;
				updateCallable[j] = customSQLUpdate[j] != null && join.IsCustomUpdateCallable;
				updateResultCheckStyles[j] = join.CustomSQLUpdateCheckStyle
																		 ??
																		 ExecuteUpdateResultCheckStyle.DetermineDefault(customSQLUpdate[j], updateCallable[j]);
				customSQLDelete[j] = join.CustomSQLDelete;
				deleteCallable[j] = customSQLDelete[j] != null && join.IsCustomDeleteCallable;
				deleteResultCheckStyles[j] = join.CustomSQLDeleteCheckStyle
																		 ??
																		 ExecuteUpdateResultCheckStyle.DetermineDefault(customSQLDelete[j], deleteCallable[j]);

				keyColumnNames[j] = join.Key.ColumnIterator.OfType<Column>().Select(col => col.GetQuotedName(factory.Dialect)).ToArray();

				j++;
			}

			constraintOrderedTableNames = new string[qualifiedTableNames.Length];
			constraintOrderedKeyColumnNames = new string[qualifiedTableNames.Length][];
			for (int i = qualifiedTableNames.Length - 1, position = 0; i >= 0; i--, position++)
			{
				constraintOrderedTableNames[position] = qualifiedTableNames[i];
				constraintOrderedKeyColumnNames[position] = keyColumnNames[i];
			}

			spaces = qualifiedTableNames.Concat(persistentClass.SynchronizedTables).ToArray();

			bool lazyAvailable = IsInstrumented(EntityMode.Poco);

			bool hasDeferred = false;
			List<string> subclassTables = new List<string>();
			List<string[]> joinKeyColumns = new List<string[]>();
			List<bool> isConcretes = new List<bool>();
			List<bool> isDeferreds = new List<bool>();
			List<bool> isInverses = new List<bool>();
			List<bool> isNullables = new List<bool>();
			List<bool> isLazies = new List<bool>();
			subclassTables.Add(qualifiedTableNames[0]);
			joinKeyColumns.Add(IdentifierColumnNames);
			isConcretes.Add(true);
			isDeferreds.Add(false);
			isInverses.Add(false);
			isNullables.Add(false);
			isLazies.Add(false);
			foreach (Join join in persistentClass.SubclassJoinClosureIterator)
			{
				isConcretes.Add(persistentClass.IsClassOrSuperclassJoin(join));
				isDeferreds.Add(join.IsSequentialSelect);
				isInverses.Add(join.IsInverse);
				isNullables.Add(join.IsOptional);
				isLazies.Add(lazyAvailable && join.IsLazy);
				if (join.IsSequentialSelect && !persistentClass.IsClassOrSuperclassJoin(join))
					hasDeferred = true;
				subclassTables.Add(join.Table.GetQualifiedName(factory.Dialect, factory.Settings.DefaultCatalogName, factory.Settings.DefaultSchemaName));

				var keyCols = join.Key.ColumnIterator.OfType<Column>().Select(col => col.GetQuotedName(factory.Dialect)).ToArray();
				joinKeyColumns.Add(keyCols);
			}

			subclassTableSequentialSelect = isDeferreds.ToArray();
			subclassTableNameClosure = subclassTables.ToArray();
			subclassTableIsLazyClosure = isLazies.ToArray();
			subclassTableKeyColumnClosure = joinKeyColumns.ToArray();
			isClassOrSuperclassTable = isConcretes.ToArray();
			isInverseSubclassTable = isInverses.ToArray();
			isNullableSubclassTable = isNullables.ToArray();
			hasSequentialSelects = hasDeferred;

			#endregion

			#region DISCRIMINATOR

			if (persistentClass.IsPolymorphic)
			{
				IValue discrimValue = persistentClass.Discriminator;
				if (discrimValue == null)
					throw new MappingException("Discriminator mapping required for single table polymorphic persistence");

				forceDiscriminator = persistentClass.IsForceDiscriminator;
				IEnumerator<ISelectable> iSel = discrimValue.ColumnIterator.GetEnumerator();
				iSel.MoveNext();
				ISelectable selectable = iSel.Current;
				if (discrimValue.HasFormula)
				{
					Formula formula = (Formula)selectable;
					discriminatorFormula = formula.FormulaString;
					discriminatorFormulaTemplate = formula.GetTemplate(factory.Dialect, factory.SQLFunctionRegistry);
					discriminatorColumnName = null;
					discriminatorAlias = Discriminator_Alias;
				}
				else
				{
					Column column = (Column)selectable;
					discriminatorColumnName = column.GetQuotedName(factory.Dialect);
					discriminatorAlias = column.GetAlias(factory.Dialect, persistentClass.RootTable);
					discriminatorFormula = null;
					discriminatorFormulaTemplate = null;
				}
				discriminatorType = persistentClass.Discriminator.Type;
				if (persistentClass.IsDiscriminatorValueNull)
				{
					discriminatorValue = NullDiscriminator;
					discriminatorSQLValue = InFragment.Null;
					discriminatorInsertable = false;
				}
				else if (persistentClass.IsDiscriminatorValueNotNull)
				{
					discriminatorValue = NotNullDiscriminator;
					discriminatorSQLValue = InFragment.NotNull;
					discriminatorInsertable = false;
				}
				else
				{
					discriminatorInsertable = persistentClass.IsDiscriminatorInsertable && !discrimValue.HasFormula;
					try
					{
						IDiscriminatorType dtype = (IDiscriminatorType)discriminatorType;
						discriminatorValue = dtype.StringToObject(persistentClass.DiscriminatorValue);
						discriminatorSQLValue = dtype.ObjectToSQLString(discriminatorValue, factory.Dialect);
					}
					catch (InvalidCastException cce)
					{
						throw new MappingException(
							string.Format("Illegal discriminator type: {0} of entity {1}", discriminatorType.Name, persistentClass.EntityName), cce);
					}
					catch (Exception e)
					{
						throw new MappingException("Could not format discriminator value to SQL string of entity " + persistentClass.EntityName, e);
					}
				}
			}
			else
			{
				forceDiscriminator = false;
				discriminatorInsertable = false;
				discriminatorColumnName = null;
				discriminatorAlias = null;
				discriminatorType = null;
				discriminatorValue = null;
				discriminatorSQLValue = null;
				discriminatorFormula = null;
				discriminatorFormulaTemplate = null;
			}

			#endregion

			#region PROPERTIES

			propertyTableNumbers = new int[PropertySpan];
			int i2 = 0;
			foreach (Property prop in persistentClass.PropertyClosureIterator)
			{
				propertyTableNumbers[i2++] = persistentClass.GetJoinNumber(prop);
			}

			List<int> columnJoinNumbers = new List<int>();
			List<int> formulaJoinedNumbers = new List<int>();
			List<int> propertyJoinNumbers = new List<int>();
			foreach (Property prop in persistentClass.SubclassPropertyClosureIterator)
			{
				int join = persistentClass.GetJoinNumber(prop);
				propertyJoinNumbers.Add(join);

				propertyTableNumbersByNameAndSubclass[prop.PersistentClass.EntityName + '.' + prop.Name] = join;
				foreach (ISelectable thing in prop.ColumnIterator)
				{
					if (thing.IsFormula)
						formulaJoinedNumbers.Add(join);
					else
						columnJoinNumbers.Add(join);
				}
			}

			subclassColumnTableNumberClosure = columnJoinNumbers.ToArray();
			subclassFormulaTableNumberClosure = formulaJoinedNumbers.ToArray();
			subclassPropertyTableNumberClosure = propertyJoinNumbers.ToArray();

			int subclassSpan = persistentClass.SubclassSpan + 1;
			subclassClosure = new string[subclassSpan];
			subclassClosure[0] = EntityName;
			if (persistentClass.IsPolymorphic)
				subclassesByDiscriminatorValue[discriminatorValue] = EntityName;

			#endregion

			#region SUBCLASSES
			if (persistentClass.IsPolymorphic)
			{
				int k = 1;
				foreach (Subclass sc in persistentClass.SubclassIterator)
				{
					subclassClosure[k++] = sc.EntityName;
					if (sc.IsDiscriminatorValueNull)
					{
						subclassesByDiscriminatorValue[NullDiscriminator] = sc.EntityName;
					}
					else if (sc.IsDiscriminatorValueNotNull)
					{
						subclassesByDiscriminatorValue[NotNullDiscriminator] = sc.EntityName;
					}
					else
					{
						if (discriminatorType == null)
							throw new MappingException("Not available discriminator type of entity " + persistentClass.EntityName);
						try
						{
							IDiscriminatorType dtype = (IDiscriminatorType)discriminatorType;
							subclassesByDiscriminatorValue[dtype.StringToObject(sc.DiscriminatorValue)] = sc.EntityName;
						}
						catch (InvalidCastException cce)
						{
							throw new MappingException(
								string.Format("Illegal discriminator type: {0} of entity {1}", discriminatorType.Name, persistentClass.EntityName), cce);
						}
						catch (Exception e)
						{
							throw new MappingException("Error parsing discriminator value of entity " + persistentClass.EntityName, e);
						}
					}
				}
			}

			#endregion

			InitLockers();

			InitSubclassPropertyAliasesMap(persistentClass);

			PostConstruct(mapping);
		}

		public override string DiscriminatorColumnName
		{
			get { return discriminatorColumnName; }
		}

		protected override string DiscriminatorFormulaTemplate
		{
			get { return discriminatorFormulaTemplate; }
		}

		public override IType DiscriminatorType
		{
			get { return discriminatorType; }
		}

		public override string DiscriminatorSQLValue
		{
			get { return discriminatorSQLValue; }
		}

		public override object DiscriminatorValue
		{
			get { return discriminatorValue; }
		}

		public virtual string[] SubclassClosure
		{
			get { return subclassClosure; }
		}

		public override string[] PropertySpaces
		{
			get { return spaces; }
		}

		protected internal override int[] PropertyTableNumbersInSelect
		{
			get { return propertyTableNumbers; }
		}

		protected override int[] SubclassColumnTableNumberClosure
		{
			get { return subclassColumnTableNumberClosure; }
		}

		protected override int[] SubclassFormulaTableNumberClosure
		{
			get { return subclassFormulaTableNumberClosure; }
		}

		protected internal override int[] PropertyTableNumbers
		{
			get { return propertyTableNumbers; }
		}

		public override bool IsMultiTable
		{
			get { return TableSpan > 1; }
		}

		public override string[] ConstraintOrderedTableNameClosure
		{
			get { return constraintOrderedTableNames; }
		}

		public override string[][] ContraintOrderedTableKeyColumnClosure
		{
			get { return constraintOrderedKeyColumnNames; }
		}

		protected override bool IsInverseTable(int j)
		{
			return isInverseTable[j];
		}

		protected override bool IsInverseSubclassTable(int j)
		{
			return isInverseSubclassTable[j];
		}

		protected internal override string DiscriminatorAlias
		{
			get { return discriminatorAlias; }
		}

		public override string TableName
		{
			get { return qualifiedTableNames[0]; }
		}

		public override string GetSubclassForDiscriminatorValue(object value)
		{
			string result;
			if (value == null)
			{
				subclassesByDiscriminatorValue.TryGetValue(NullDiscriminator, out result);
			}
			else
			{
				if (!subclassesByDiscriminatorValue.TryGetValue(value, out result))
					subclassesByDiscriminatorValue.TryGetValue(NotNullDiscriminator, out result);
			}
			return result;
		}

		protected bool IsDiscriminatorFormula
		{
			get { return discriminatorColumnName == null; }
		}

		protected string DiscriminatorFormula
		{
			get { return discriminatorFormula; }
		}

		protected override string GetTableName(int table)
		{
			return qualifiedTableNames[table];
		}

		protected override string[] GetKeyColumns(int table)
		{
			return keyColumnNames[table];
		}

		protected override bool IsTableCascadeDeleteEnabled(int j)
		{
			return cascadeDeleteEnabled[j];
		}

		protected override bool IsPropertyOfTable(int property, int table)
		{
			return propertyTableNumbers[property] == table;
		}

		protected override bool IsSubclassTableSequentialSelect(int table)
		{
			return subclassTableSequentialSelect[table] && !isClassOrSuperclassTable[table];
		}

		public override string FromTableFragment(string name)
		{
			return TableName + ' ' + name;
		}

		public override string FilterFragment(string alias)
		{
			string result = DiscriminatorFilterFragment(alias);
			if (HasWhere)
				result += " and " + GetSQLWhereString(alias);

			return result;
		}

		public override string OneToManyFilterFragment(string alias)
		{
			return forceDiscriminator ? DiscriminatorFilterFragment(alias) : string.Empty;
		}

		private string DiscriminatorFilterFragment(string alias)
		{
			const string abstractClassWithNoSubclassExceptionMessageTemplate = 
@"The class {0} can't be instatiated and does not have mapped subclasses; 
possible solutions:
- don't map the abstract class
- map the its subclasses.";

			if (NeedsDiscriminator)
			{
				InFragment frag = new InFragment();

				if (IsDiscriminatorFormula)
				{
					frag.SetFormula(alias, DiscriminatorFormulaTemplate);
				}
				else
				{
					frag.SetColumn(alias, DiscriminatorColumnName);
				}

				string[] subclasses = SubclassClosure;
				int validValuesForInFragment = 0;
				foreach (string t in subclasses)
				{
					var queryable = (IQueryable) Factory.GetEntityPersister(t);
					if (!queryable.IsAbstract)
					{
						frag.AddValue(queryable.DiscriminatorSQLValue);
						validValuesForInFragment++;
					}
				}
				if(validValuesForInFragment == 0)
				{
					throw new NotSupportedException(string.Format(abstractClassWithNoSubclassExceptionMessageTemplate, subclasses[0]));
				}
				StringBuilder buf = new StringBuilder(50).Append(" and ").Append(frag.ToFragmentString().ToString());

				return buf.ToString();
			}
			else
			{
				return string.Empty;
			}
		}

		private bool NeedsDiscriminator
		{
			get { return forceDiscriminator || IsInherited; }
		}

		public override string GetSubclassPropertyTableName(int i)
		{
			return subclassTableNameClosure[subclassPropertyTableNumberClosure[i]];
		}

		protected override void AddDiscriminatorToSelect(SelectFragment select, string name, string suffix)
		{
			if (IsDiscriminatorFormula)
				select.AddFormula(name, DiscriminatorFormulaTemplate, DiscriminatorAlias);
			else
				select.AddColumn(name, DiscriminatorColumnName, DiscriminatorAlias);
		}

		protected override int GetSubclassPropertyTableNumber(int i)
		{
			return subclassPropertyTableNumberClosure[i];
		}

		protected override int TableSpan
		{
			get { return joinSpan; }
		}

		protected override void AddDiscriminatorToInsert(SqlInsertBuilder insert)
		{
			if (discriminatorInsertable)
				insert.AddColumn(DiscriminatorColumnName, DiscriminatorSQLValue);
		}

		protected override bool IsSubclassPropertyDeferred(string propertyName, string entityName)
		{
			return
				hasSequentialSelects && IsSubclassTableSequentialSelect(GetSubclassPropertyTableNumber(propertyName, entityName));
		}

		public override bool HasSequentialSelect
		{
			get { return hasSequentialSelects; }
		}

		public int GetSubclassPropertyTableNumber(string propertyName, string entityName)
		{
			IType type = propertyMapping.ToType(propertyName);
			if (type.IsAssociationType && ((IAssociationType)type).UseLHSPrimaryKey)
				return 0;
			int tabnum;
			propertyTableNumbersByNameAndSubclass.TryGetValue(entityName + '.' + propertyName, out tabnum);
			return tabnum;
		}

		protected override SqlString GetSequentialSelect(string entityName)
		{
			SqlString result;
			sequentialSelectStringsByEntityName.TryGetValue(entityName, out result);
			return result;
		}

		private SqlString GenerateSequentialSelect(ILoadable persister)
		{
			//note that this method could easily be moved up to BasicEntityPersister,
			//if we ever needed to reuse it from other subclasses

			//figure out which tables need to be fetched (only those that contains at least a no-lazy-property)
			AbstractEntityPersister subclassPersister = (AbstractEntityPersister)persister;
			var tableNumbers = new HashSet<int>();
			string[] props = subclassPersister.PropertyNames;
			string[] classes = subclassPersister.PropertySubclassNames;
			for (int i = 0; i < props.Length; i++)
			{
				int propTableNumber = GetSubclassPropertyTableNumber(props[i], classes[i]);
				if (IsSubclassTableSequentialSelect(propTableNumber) && !IsSubclassTableLazy(propTableNumber))
				{
					tableNumbers.Add(propTableNumber);
				}
			}
			if ((tableNumbers.Count == 0))
				return null;

			//figure out which columns are needed (excludes lazy-properties)
			List<int> columnNumbers = new List<int>();
			int[] columnTableNumbers = SubclassColumnTableNumberClosure;
			for (int i = 0; i < SubclassColumnClosure.Length; i++)
			{
				if (tableNumbers.Contains(columnTableNumbers[i]))
				{
					columnNumbers.Add(i);
				}
			}

			//figure out which formulas are needed (excludes lazy-properties)
			List<int> formulaNumbers = new List<int>();
			int[] formulaTableNumbers = SubclassColumnTableNumberClosure;
			for (int i = 0; i < SubclassFormulaTemplateClosure.Length; i++)
			{
				if (tableNumbers.Contains(formulaTableNumbers[i]))
				{
					formulaNumbers.Add(i);
				}
			}

			//render the SQL
			return RenderSelect(tableNumbers.ToArray(), columnNumbers.ToArray(), formulaNumbers.ToArray());
		}

		protected override string[] GetSubclassTableKeyColumns(int j)
		{
			return subclassTableKeyColumnClosure[j];
		}

		public override string GetSubclassTableName(int j)
		{
			return subclassTableNameClosure[j];
		}

		protected override int SubclassTableSpan
		{
			get { return subclassTableNameClosure.Length; }
		}

		protected override bool IsClassOrSuperclassTable(int j)
		{
			return isClassOrSuperclassTable[j];
		}

		protected internal override bool IsSubclassTableLazy(int j)
		{
			return subclassTableIsLazyClosure[j];
		}

		protected override bool IsNullableTable(int j)
		{
			return isNullableTable[j];
		}

		protected override bool IsNullableSubclassTable(int j)
		{
			return isNullableSubclassTable[j];
		}

		public override string GetPropertyTableName(string propertyName)
		{
			int? index = EntityMetamodel.GetPropertyIndexOrNull(propertyName);
			if (!index.HasValue) return null;
			return qualifiedTableNames[propertyTableNumbers[index.Value]];
		}

		public override void PostInstantiate()
		{
			base.PostInstantiate();
			if (hasSequentialSelects)
			{
				string[] entityNames = SubclassClosure;
				for (int i = 1; i < entityNames.Length; i++)
				{
					ILoadable loadable = (ILoadable)Factory.GetEntityPersister(entityNames[i]);
					if (!loadable.IsAbstract)
					{
						//perhaps not really necessary...
						SqlString sequentialSelect = GenerateSequentialSelect(loadable);
						sequentialSelectStringsByEntityName[entityNames[i]] = sequentialSelect;
					}
				}
			}
		}
	}
}
=======
using System;
using System.Collections.Generic;
using System.Text;
using System.Linq;
using NHibernate.Cache;
using NHibernate.Engine;
using NHibernate.Mapping;
using NHibernate.SqlCommand;
using NHibernate.Type;
using NHibernate.Util;

namespace NHibernate.Persister.Entity
{
	/// <summary>
	/// Default implementation of the <c>ClassPersister</c> interface. Implements the
	/// "table-per-class hierarchy" mapping strategy for an entity class.
	/// </summary>
	public class SingleTableEntityPersister : AbstractEntityPersister, IQueryable
	{
		// the class hierarchy structure
		private readonly int joinSpan;
		private readonly string[] qualifiedTableNames;
		private readonly bool[] isInverseTable;
		private readonly bool[] isNullableTable;
		private readonly string[][] keyColumnNames;
		private readonly bool[] cascadeDeleteEnabled;
		private readonly bool hasSequentialSelects;
		private readonly string[] spaces;
		private readonly string[] subclassClosure;
		private readonly string[] subclassTableNameClosure;
		private readonly bool[] subclassTableIsLazyClosure;
		private readonly bool[] isInverseSubclassTable;
		private readonly bool[] isNullableSubclassTable;
		private readonly bool[] subclassTableSequentialSelect;
		private readonly string[][] subclassTableKeyColumnClosure;
		private readonly bool[] isClassOrSuperclassTable;

		// properties of this class, including inherited properties
		private readonly int[] propertyTableNumbers;

		// the closure of all columns used by the entire hierarchy including
		// subclasses and superclasses of this class
		private readonly int[] subclassPropertyTableNumberClosure;

		private readonly int[] subclassColumnTableNumberClosure;
		private readonly int[] subclassFormulaTableNumberClosure;

		// discriminator column
		private readonly Dictionary<object, string> subclassesByDiscriminatorValue = new Dictionary<object, string>();
		private readonly bool forceDiscriminator;
		private readonly string discriminatorColumnName;
		private readonly string discriminatorFormula;
		private readonly string discriminatorFormulaTemplate;
		private readonly string discriminatorAlias;
		private readonly IType discriminatorType;
		private readonly string discriminatorSQLValue;
		private readonly object discriminatorValue;
		private readonly bool discriminatorInsertable;

		private readonly string[] constraintOrderedTableNames;
		private readonly string[][] constraintOrderedKeyColumnNames;

		//private readonly IDictionary propertyTableNumbersByName = new Hashtable();
		private readonly Dictionary<string, int> propertyTableNumbersByNameAndSubclass = new Dictionary<string, int>();

		private readonly Dictionary<string, SqlString> sequentialSelectStringsByEntityName = new Dictionary<string, SqlString>();

		private static readonly object NullDiscriminator = new object();
		private static readonly object NotNullDiscriminator = new object();

		public SingleTableEntityPersister(PersistentClass persistentClass, ICacheConcurrencyStrategy cache,
																			ISessionFactoryImplementor factory, IMapping mapping)
			: base(persistentClass, cache, factory)
		{
			#region CLASS + TABLE

			joinSpan = persistentClass.JoinClosureSpan + 1;
			qualifiedTableNames = new string[joinSpan];
			isInverseTable = new bool[joinSpan];
			isNullableTable = new bool[joinSpan];
			keyColumnNames = new string[joinSpan][];
			Table table = persistentClass.RootTable;
			qualifiedTableNames[0] =
				table.GetQualifiedName(factory.Dialect, factory.Settings.DefaultCatalogName, factory.Settings.DefaultSchemaName);
			isInverseTable[0] = false;
			isNullableTable[0] = false;
			keyColumnNames[0] = IdentifierColumnNames;
			cascadeDeleteEnabled = new bool[joinSpan];

			// Custom sql
			customSQLInsert = new SqlString[joinSpan];
			customSQLUpdate = new SqlString[joinSpan];
			customSQLDelete = new SqlString[joinSpan];
			insertCallable = new bool[joinSpan];
			updateCallable = new bool[joinSpan];
			deleteCallable = new bool[joinSpan];
			insertResultCheckStyles = new ExecuteUpdateResultCheckStyle[joinSpan];
			updateResultCheckStyles = new ExecuteUpdateResultCheckStyle[joinSpan];
			deleteResultCheckStyles = new ExecuteUpdateResultCheckStyle[joinSpan];

			customSQLInsert[0] = persistentClass.CustomSQLInsert;
			insertCallable[0] = customSQLInsert[0] != null && persistentClass.IsCustomInsertCallable;
			insertResultCheckStyles[0] = persistentClass.CustomSQLInsertCheckStyle
																	 ?? ExecuteUpdateResultCheckStyle.DetermineDefault(customSQLInsert[0], insertCallable[0]);
			customSQLUpdate[0] = persistentClass.CustomSQLUpdate;
			updateCallable[0] = customSQLUpdate[0] != null && persistentClass.IsCustomUpdateCallable;
			updateResultCheckStyles[0] = persistentClass.CustomSQLUpdateCheckStyle
																	 ?? ExecuteUpdateResultCheckStyle.DetermineDefault(customSQLUpdate[0], updateCallable[0]);
			customSQLDelete[0] = persistentClass.CustomSQLDelete;
			deleteCallable[0] = customSQLDelete[0] != null && persistentClass.IsCustomDeleteCallable;
			deleteResultCheckStyles[0] = persistentClass.CustomSQLDeleteCheckStyle
																	 ?? ExecuteUpdateResultCheckStyle.DetermineDefault(customSQLDelete[0], deleteCallable[0]);

			#endregion

			#region JOINS
			int j = 1;
			foreach (Join join in persistentClass.JoinClosureIterator)
			{
				qualifiedTableNames[j] = join.Table.GetQualifiedName(factory.Dialect, factory.Settings.DefaultCatalogName, factory.Settings.DefaultSchemaName);
				isInverseTable[j] = join.IsInverse;
				isNullableTable[j] = join.IsOptional;
				cascadeDeleteEnabled[j] = join.Key.IsCascadeDeleteEnabled && factory.Dialect.SupportsCascadeDelete;

				customSQLInsert[j] = join.CustomSQLInsert;
				insertCallable[j] = customSQLInsert[j] != null && join.IsCustomInsertCallable;
				insertResultCheckStyles[j] = join.CustomSQLInsertCheckStyle
																		 ??
																		 ExecuteUpdateResultCheckStyle.DetermineDefault(customSQLInsert[j], insertCallable[j]);
				customSQLUpdate[j] = join.CustomSQLUpdate;
				updateCallable[j] = customSQLUpdate[j] != null && join.IsCustomUpdateCallable;
				updateResultCheckStyles[j] = join.CustomSQLUpdateCheckStyle
																		 ??
																		 ExecuteUpdateResultCheckStyle.DetermineDefault(customSQLUpdate[j], updateCallable[j]);
				customSQLDelete[j] = join.CustomSQLDelete;
				deleteCallable[j] = customSQLDelete[j] != null && join.IsCustomDeleteCallable;
				deleteResultCheckStyles[j] = join.CustomSQLDeleteCheckStyle
																		 ??
																		 ExecuteUpdateResultCheckStyle.DetermineDefault(customSQLDelete[j], deleteCallable[j]);

				keyColumnNames[j] = join.Key.ColumnIterator.OfType<Column>().Select(col => col.GetQuotedName(factory.Dialect)).ToArray();

				j++;
			}

			constraintOrderedTableNames = new string[qualifiedTableNames.Length];
			constraintOrderedKeyColumnNames = new string[qualifiedTableNames.Length][];
			for (int i = qualifiedTableNames.Length - 1, position = 0; i >= 0; i--, position++)
			{
				constraintOrderedTableNames[position] = qualifiedTableNames[i];
				constraintOrderedKeyColumnNames[position] = keyColumnNames[i];
			}

			spaces = qualifiedTableNames.Concat(persistentClass.SynchronizedTables).ToArray();

			bool lazyAvailable = IsInstrumented(EntityMode.Poco);

			bool hasDeferred = false;
			List<string> subclassTables = new List<string>();
			List<string[]> joinKeyColumns = new List<string[]>();
			List<bool> isConcretes = new List<bool>();
			List<bool> isDeferreds = new List<bool>();
			List<bool> isInverses = new List<bool>();
			List<bool> isNullables = new List<bool>();
			List<bool> isLazies = new List<bool>();
			subclassTables.Add(qualifiedTableNames[0]);
			joinKeyColumns.Add(IdentifierColumnNames);
			isConcretes.Add(true);
			isDeferreds.Add(false);
			isInverses.Add(false);
			isNullables.Add(false);
			isLazies.Add(false);
			foreach (Join join in persistentClass.SubclassJoinClosureIterator)
			{
				isConcretes.Add(persistentClass.IsClassOrSuperclassJoin(join));
				isDeferreds.Add(join.IsSequentialSelect);
				isInverses.Add(join.IsInverse);
				isNullables.Add(join.IsOptional);
				isLazies.Add(lazyAvailable && join.IsLazy);
				if (join.IsSequentialSelect && !persistentClass.IsClassOrSuperclassJoin(join))
					hasDeferred = true;
				subclassTables.Add(join.Table.GetQualifiedName(factory.Dialect, factory.Settings.DefaultCatalogName, factory.Settings.DefaultSchemaName));

				var keyCols = join.Key.ColumnIterator.OfType<Column>().Select(col => col.GetQuotedName(factory.Dialect)).ToArray();
				joinKeyColumns.Add(keyCols);
			}

			subclassTableSequentialSelect = isDeferreds.ToArray();
			subclassTableNameClosure = subclassTables.ToArray();
			subclassTableIsLazyClosure = isLazies.ToArray();
			subclassTableKeyColumnClosure = joinKeyColumns.ToArray();
			isClassOrSuperclassTable = isConcretes.ToArray();
			isInverseSubclassTable = isInverses.ToArray();
			isNullableSubclassTable = isNullables.ToArray();
			hasSequentialSelects = hasDeferred;

			#endregion

			#region DISCRIMINATOR

			if (persistentClass.IsPolymorphic)
			{
				IValue discrimValue = persistentClass.Discriminator;
				if (discrimValue == null)
					throw new MappingException("Discriminator mapping required for single table polymorphic persistence");

				forceDiscriminator = persistentClass.IsForceDiscriminator;
				IEnumerator<ISelectable> iSel = discrimValue.ColumnIterator.GetEnumerator();
				iSel.MoveNext();
				ISelectable selectable = iSel.Current;
				if (discrimValue.HasFormula)
				{
					Formula formula = (Formula)selectable;
					discriminatorFormula = formula.FormulaString;
					discriminatorFormulaTemplate = formula.GetTemplate(factory.Dialect, factory.SQLFunctionRegistry);
					discriminatorColumnName = null;
					discriminatorAlias = Discriminator_Alias;
				}
				else
				{
					Column column = (Column)selectable;
					discriminatorColumnName = column.GetQuotedName(factory.Dialect);
					discriminatorAlias = column.GetAlias(factory.Dialect, persistentClass.RootTable);
					discriminatorFormula = null;
					discriminatorFormulaTemplate = null;
				}
				discriminatorType = persistentClass.Discriminator.Type;
				if (persistentClass.IsDiscriminatorValueNull)
				{
					discriminatorValue = NullDiscriminator;
					discriminatorSQLValue = InFragment.Null;
					discriminatorInsertable = false;
				}
				else if (persistentClass.IsDiscriminatorValueNotNull)
				{
					discriminatorValue = NotNullDiscriminator;
					discriminatorSQLValue = InFragment.NotNull;
					discriminatorInsertable = false;
				}
				else
				{
					discriminatorInsertable = persistentClass.IsDiscriminatorInsertable && !discrimValue.HasFormula;
					try
					{
						IDiscriminatorType dtype = (IDiscriminatorType)discriminatorType;
						discriminatorValue = dtype.StringToObject(persistentClass.DiscriminatorValue);
						discriminatorSQLValue = dtype.ObjectToSQLString(discriminatorValue, factory.Dialect);
					}
					catch (InvalidCastException cce)
					{
						throw new MappingException(
							string.Format("Illegal discriminator type: {0} of entity {1}", discriminatorType.Name, persistentClass.EntityName), cce);
					}
					catch (Exception e)
					{
						throw new MappingException("Could not format discriminator value to SQL string of entity " + persistentClass.EntityName, e);
					}
				}
			}
			else
			{
				forceDiscriminator = false;
				discriminatorInsertable = false;
				discriminatorColumnName = null;
				discriminatorAlias = null;
				discriminatorType = null;
				discriminatorValue = null;
				discriminatorSQLValue = null;
				discriminatorFormula = null;
				discriminatorFormulaTemplate = null;
			}

			#endregion

			#region PROPERTIES

			propertyTableNumbers = new int[PropertySpan];
			int i2 = 0;
			foreach (Property prop in persistentClass.PropertyClosureIterator)
			{
				propertyTableNumbers[i2++] = persistentClass.GetJoinNumber(prop);
			}

			List<int> columnJoinNumbers = new List<int>();
			List<int> formulaJoinedNumbers = new List<int>();
			List<int> propertyJoinNumbers = new List<int>();
			foreach (Property prop in persistentClass.SubclassPropertyClosureIterator)
			{
				int join = persistentClass.GetJoinNumber(prop);
				propertyJoinNumbers.Add(join);

				propertyTableNumbersByNameAndSubclass[prop.PersistentClass.EntityName + '.' + prop.Name] = join;
				foreach (ISelectable thing in prop.ColumnIterator)
				{
					if (thing.IsFormula)
						formulaJoinedNumbers.Add(join);
					else
						columnJoinNumbers.Add(join);
				}
			}

			subclassColumnTableNumberClosure = columnJoinNumbers.ToArray();
			subclassFormulaTableNumberClosure = formulaJoinedNumbers.ToArray();
			subclassPropertyTableNumberClosure = propertyJoinNumbers.ToArray();

			int subclassSpan = persistentClass.SubclassSpan + 1;
			subclassClosure = new string[subclassSpan];
			subclassClosure[0] = EntityName;
			if (persistentClass.IsPolymorphic)
				subclassesByDiscriminatorValue[discriminatorValue] = EntityName;

			#endregion

			#region SUBCLASSES
			if (persistentClass.IsPolymorphic)
			{
				int k = 1;
				foreach (Subclass sc in persistentClass.SubclassIterator)
				{
					subclassClosure[k++] = sc.EntityName;
					if (sc.IsDiscriminatorValueNull)
					{
						subclassesByDiscriminatorValue[NullDiscriminator] = sc.EntityName;
					}
					else if (sc.IsDiscriminatorValueNotNull)
					{
						subclassesByDiscriminatorValue[NotNullDiscriminator] = sc.EntityName;
					}
					else
					{
						if (discriminatorType == null)
							throw new MappingException("Not available discriminator type of entity " + persistentClass.EntityName);
						try
						{
							IDiscriminatorType dtype = (IDiscriminatorType)discriminatorType;
							subclassesByDiscriminatorValue[dtype.StringToObject(sc.DiscriminatorValue)] = sc.EntityName;
						}
						catch (InvalidCastException cce)
						{
							throw new MappingException(
								string.Format("Illegal discriminator type: {0} of entity {1}", discriminatorType.Name, persistentClass.EntityName), cce);
						}
						catch (Exception e)
						{
							throw new MappingException("Error parsing discriminator value of entity " + persistentClass.EntityName, e);
						}
					}
				}
			}

			#endregion

			InitLockers();

			InitSubclassPropertyAliasesMap(persistentClass);

			PostConstruct(mapping);
		}

		public override string DiscriminatorColumnName
		{
			get { return discriminatorColumnName; }
		}

		protected override string DiscriminatorFormulaTemplate
		{
			get { return discriminatorFormulaTemplate; }
		}

		public override IType DiscriminatorType
		{
			get { return discriminatorType; }
		}

		public override string DiscriminatorSQLValue
		{
			get { return discriminatorSQLValue; }
		}

		public override object DiscriminatorValue
		{
			get { return discriminatorValue; }
		}

		public virtual string[] SubclassClosure
		{
			get { return subclassClosure; }
		}

		public override string[] PropertySpaces
		{
			get { return spaces; }
		}

		protected internal override int[] PropertyTableNumbersInSelect
		{
			get { return propertyTableNumbers; }
		}

		protected override int[] SubclassColumnTableNumberClosure
		{
			get { return subclassColumnTableNumberClosure; }
		}

		protected override int[] SubclassFormulaTableNumberClosure
		{
			get { return subclassFormulaTableNumberClosure; }
		}

		protected internal override int[] PropertyTableNumbers
		{
			get { return propertyTableNumbers; }
		}

		public override bool IsMultiTable
		{
			get { return TableSpan > 1; }
		}

		public override string[] ConstraintOrderedTableNameClosure
		{
			get { return constraintOrderedTableNames; }
		}

		public override string[][] ContraintOrderedTableKeyColumnClosure
		{
			get { return constraintOrderedKeyColumnNames; }
		}

		protected override bool IsInverseTable(int j)
		{
			return isInverseTable[j];
		}

		protected override bool IsInverseSubclassTable(int j)
		{
			return isInverseSubclassTable[j];
		}

		protected internal override string DiscriminatorAlias
		{
			get { return discriminatorAlias; }
		}

		public override string TableName
		{
			get { return qualifiedTableNames[0]; }
		}

		public override string GetSubclassForDiscriminatorValue(object value)
		{
			string result;
			if (value == null)
			{
				subclassesByDiscriminatorValue.TryGetValue(NullDiscriminator, out result);
			}
			else
			{
				if (!subclassesByDiscriminatorValue.TryGetValue(value, out result))
					subclassesByDiscriminatorValue.TryGetValue(NotNullDiscriminator, out result);
			}
			return result;
		}

		protected bool IsDiscriminatorFormula
		{
			get { return discriminatorColumnName == null; }
		}

		protected string DiscriminatorFormula
		{
			get { return discriminatorFormula; }
		}

		protected override string GetTableName(int table)
		{
			return qualifiedTableNames[table];
		}

		protected override string[] GetKeyColumns(int table)
		{
			return keyColumnNames[table];
		}

		protected override bool IsTableCascadeDeleteEnabled(int j)
		{
			return cascadeDeleteEnabled[j];
		}

		protected override bool IsPropertyOfTable(int property, int table)
		{
			return propertyTableNumbers[property] == table;
		}

		protected override bool IsSubclassTableSequentialSelect(int table)
		{
			return subclassTableSequentialSelect[table] && !isClassOrSuperclassTable[table];
		}

		public override string FromTableFragment(string name)
		{
			return TableName + ' ' + name;
		}

		public override string FilterFragment(string alias)
		{
			string result = DiscriminatorFilterFragment(alias);
			if (HasWhere)
				result += " and " + GetSQLWhereString(alias);

			return result;
		}

		public override string OneToManyFilterFragment(string alias)
		{
			return forceDiscriminator ? DiscriminatorFilterFragment(alias) : string.Empty;
		}

		private string DiscriminatorFilterFragment(string alias)
		{
			const string abstractClassWithNoSubclassExceptionMessageTemplate = 
@"The class {0} can't be instatiated and does not have mapped subclasses; 
possible solutions:
- don't map the abstract class
- map the its subclasses.";

			if (NeedsDiscriminator)
			{
				InFragment frag = new InFragment();

				if (IsDiscriminatorFormula)
				{
					frag.SetFormula(alias, DiscriminatorFormulaTemplate);
				}
				else
				{
					frag.SetColumn(alias, DiscriminatorColumnName);
				}

				string[] subclasses = SubclassClosure;
				int validValuesForInFragment = 0;
				foreach (string t in subclasses)
				{
					var queryable = (IQueryable) Factory.GetEntityPersister(t);
					if (!queryable.IsAbstract)
					{
						frag.AddValue(queryable.DiscriminatorSQLValue);
						validValuesForInFragment++;
					}
				}
				if(validValuesForInFragment == 0)
				{
					throw new NotSupportedException(string.Format(abstractClassWithNoSubclassExceptionMessageTemplate, subclasses[0]));
				}
				StringBuilder buf = new StringBuilder(50).Append(" and ").Append(frag.ToFragmentString().ToString());

				return buf.ToString();
			}
			else
			{
				return string.Empty;
			}
		}

		private bool NeedsDiscriminator
		{
			get { return forceDiscriminator || IsInherited; }
		}

		public override string GetSubclassPropertyTableName(int i)
		{
			return subclassTableNameClosure[subclassPropertyTableNumberClosure[i]];
		}

		protected override void AddDiscriminatorToSelect(SelectFragment select, string name, string suffix)
		{
			if (IsDiscriminatorFormula)
				select.AddFormula(name, DiscriminatorFormulaTemplate, DiscriminatorAlias);
			else
				select.AddColumn(name, DiscriminatorColumnName, DiscriminatorAlias);
		}

		protected override int GetSubclassPropertyTableNumber(int i)
		{
			return subclassPropertyTableNumberClosure[i];
		}

		protected override int TableSpan
		{
			get { return joinSpan; }
		}

		protected override void AddDiscriminatorToInsert(SqlInsertBuilder insert)
		{
			if (discriminatorInsertable)
				insert.AddColumn(DiscriminatorColumnName, DiscriminatorSQLValue);
		}

		protected override bool IsSubclassPropertyDeferred(string propertyName, string entityName)
		{
			return
				hasSequentialSelects && IsSubclassTableSequentialSelect(GetSubclassPropertyTableNumber(propertyName, entityName));
		}

		public override bool HasSequentialSelect
		{
			get { return hasSequentialSelects; }
		}

		public int GetSubclassPropertyTableNumber(string propertyName, string entityName)
		{
			IType type = propertyMapping.ToType(propertyName);
			if (type.IsAssociationType && ((IAssociationType)type).UseLHSPrimaryKey)
				return 0;
			int tabnum;
			propertyTableNumbersByNameAndSubclass.TryGetValue(entityName + '.' + propertyName, out tabnum);
			return tabnum;
		}

		protected override SqlString GetSequentialSelect(string entityName)
		{
			SqlString result;
			sequentialSelectStringsByEntityName.TryGetValue(entityName, out result);
			return result;
		}

		private SqlString GenerateSequentialSelect(ILoadable persister)
		{
			//note that this method could easily be moved up to BasicEntityPersister,
			//if we ever needed to reuse it from other subclasses

			//figure out which tables need to be fetched (only those that contains at least a no-lazy-property)
			AbstractEntityPersister subclassPersister = (AbstractEntityPersister)persister;
			var tableNumbers = new HashSet<int>();
			string[] props = subclassPersister.PropertyNames;
			string[] classes = subclassPersister.PropertySubclassNames;
			for (int i = 0; i < props.Length; i++)
			{
				int propTableNumber = GetSubclassPropertyTableNumber(props[i], classes[i]);
				if (IsSubclassTableSequentialSelect(propTableNumber) && !IsSubclassTableLazy(propTableNumber))
				{
					tableNumbers.Add(propTableNumber);
				}
			}
			if ((tableNumbers.Count == 0))
				return null;

			//figure out which columns are needed (excludes lazy-properties)
			List<int> columnNumbers = new List<int>();
			int[] columnTableNumbers = SubclassColumnTableNumberClosure;
			for (int i = 0; i < SubclassColumnClosure.Length; i++)
			{
				if (tableNumbers.Contains(columnTableNumbers[i]))
				{
					columnNumbers.Add(i);
				}
			}

			//figure out which formulas are needed (excludes lazy-properties)
			List<int> formulaNumbers = new List<int>();
			int[] formulaTableNumbers = SubclassFormulaTableNumberClosure;
			for (int i = 0; i < SubclassFormulaTemplateClosure.Length; i++)
			{
				if (tableNumbers.Contains(formulaTableNumbers[i]))
				{
					formulaNumbers.Add(i);
				}
			}

			//render the SQL
			return RenderSelect(tableNumbers.ToArray(), columnNumbers.ToArray(), formulaNumbers.ToArray());
		}

		protected override string[] GetSubclassTableKeyColumns(int j)
		{
			return subclassTableKeyColumnClosure[j];
		}

		public override string GetSubclassTableName(int j)
		{
			return subclassTableNameClosure[j];
		}

		protected override int SubclassTableSpan
		{
			get { return subclassTableNameClosure.Length; }
		}

		protected override bool IsClassOrSuperclassTable(int j)
		{
			return isClassOrSuperclassTable[j];
		}

		protected internal override bool IsSubclassTableLazy(int j)
		{
			return subclassTableIsLazyClosure[j];
		}

		protected override bool IsNullableTable(int j)
		{
			return isNullableTable[j];
		}

		protected override bool IsNullableSubclassTable(int j)
		{
			return isNullableSubclassTable[j];
		}

		public override string GetPropertyTableName(string propertyName)
		{
			int? index = EntityMetamodel.GetPropertyIndexOrNull(propertyName);
			if (!index.HasValue) return null;
			return qualifiedTableNames[propertyTableNumbers[index.Value]];
		}

		public override void PostInstantiate()
		{
			base.PostInstantiate();
			if (hasSequentialSelects)
			{
				string[] entityNames = SubclassClosure;
				for (int i = 1; i < entityNames.Length; i++)
				{
					ILoadable loadable = (ILoadable)Factory.GetEntityPersister(entityNames[i]);
					if (!loadable.IsAbstract)
					{
						//perhaps not really necessary...
						SqlString sequentialSelect = GenerateSequentialSelect(loadable);
						sequentialSelectStringsByEntityName[entityNames[i]] = sequentialSelect;
					}
				}
			}
		}
	}
}
>>>>>>> fce19f39
<|MERGE_RESOLUTION|>--- conflicted
+++ resolved
@@ -1,1473 +1,735 @@
-<<<<<<< HEAD
-using System;
-using System.Collections.Generic;
-using System.Text;
-using System.Linq;
-using NHibernate.Cache;
-using NHibernate.Engine;
-using NHibernate.Mapping;
-using NHibernate.SqlCommand;
-using NHibernate.Type;
-using NHibernate.Util;
-
-namespace NHibernate.Persister.Entity
-{
-	/// <summary>
-	/// Default implementation of the <c>ClassPersister</c> interface. Implements the
-	/// "table-per-class hierarchy" mapping strategy for an entity class.
-	/// </summary>
-	public class SingleTableEntityPersister : AbstractEntityPersister, IQueryable
-	{
-		// the class hierarchy structure
-		private readonly int joinSpan;
-		private readonly string[] qualifiedTableNames;
-		private readonly bool[] isInverseTable;
-		private readonly bool[] isNullableTable;
-		private readonly string[][] keyColumnNames;
-		private readonly bool[] cascadeDeleteEnabled;
-		private readonly bool hasSequentialSelects;
-		private readonly string[] spaces;
-		private readonly string[] subclassClosure;
-		private readonly string[] subclassTableNameClosure;
-		private readonly bool[] subclassTableIsLazyClosure;
-		private readonly bool[] isInverseSubclassTable;
-		private readonly bool[] isNullableSubclassTable;
-		private readonly bool[] subclassTableSequentialSelect;
-		private readonly string[][] subclassTableKeyColumnClosure;
-		private readonly bool[] isClassOrSuperclassTable;
-
-		// properties of this class, including inherited properties
-		private readonly int[] propertyTableNumbers;
-
-		// the closure of all columns used by the entire hierarchy including
-		// subclasses and superclasses of this class
-		private readonly int[] subclassPropertyTableNumberClosure;
-
-		private readonly int[] subclassColumnTableNumberClosure;
-		private readonly int[] subclassFormulaTableNumberClosure;
-
-		// discriminator column
-		private readonly Dictionary<object, string> subclassesByDiscriminatorValue = new Dictionary<object, string>();
-		private readonly bool forceDiscriminator;
-		private readonly string discriminatorColumnName;
-		private readonly string discriminatorFormula;
-		private readonly string discriminatorFormulaTemplate;
-		private readonly string discriminatorAlias;
-		private readonly IType discriminatorType;
-		private readonly string discriminatorSQLValue;
-		private readonly object discriminatorValue;
-		private readonly bool discriminatorInsertable;
-
-		private readonly string[] constraintOrderedTableNames;
-		private readonly string[][] constraintOrderedKeyColumnNames;
-
-		//private readonly IDictionary propertyTableNumbersByName = new Hashtable();
-		private readonly Dictionary<string, int> propertyTableNumbersByNameAndSubclass = new Dictionary<string, int>();
-
-		private readonly Dictionary<string, SqlString> sequentialSelectStringsByEntityName = new Dictionary<string, SqlString>();
-
-		private static readonly object NullDiscriminator = new object();
-		private static readonly object NotNullDiscriminator = new object();
-
-		public SingleTableEntityPersister(PersistentClass persistentClass, ICacheConcurrencyStrategy cache,
-																			ISessionFactoryImplementor factory, IMapping mapping)
-			: base(persistentClass, cache, factory)
-		{
-			#region CLASS + TABLE
-
-			joinSpan = persistentClass.JoinClosureSpan + 1;
-			qualifiedTableNames = new string[joinSpan];
-			isInverseTable = new bool[joinSpan];
-			isNullableTable = new bool[joinSpan];
-			keyColumnNames = new string[joinSpan][];
-			Table table = persistentClass.RootTable;
-			qualifiedTableNames[0] =
-				table.GetQualifiedName(factory.Dialect, factory.Settings.DefaultCatalogName, factory.Settings.DefaultSchemaName);
-			isInverseTable[0] = false;
-			isNullableTable[0] = false;
-			keyColumnNames[0] = IdentifierColumnNames;
-			cascadeDeleteEnabled = new bool[joinSpan];
-
-			// Custom sql
-			customSQLInsert = new SqlString[joinSpan];
-			customSQLUpdate = new SqlString[joinSpan];
-			customSQLDelete = new SqlString[joinSpan];
-			insertCallable = new bool[joinSpan];
-			updateCallable = new bool[joinSpan];
-			deleteCallable = new bool[joinSpan];
-			insertResultCheckStyles = new ExecuteUpdateResultCheckStyle[joinSpan];
-			updateResultCheckStyles = new ExecuteUpdateResultCheckStyle[joinSpan];
-			deleteResultCheckStyles = new ExecuteUpdateResultCheckStyle[joinSpan];
-
-			customSQLInsert[0] = persistentClass.CustomSQLInsert;
-			insertCallable[0] = customSQLInsert[0] != null && persistentClass.IsCustomInsertCallable;
-			insertResultCheckStyles[0] = persistentClass.CustomSQLInsertCheckStyle
-																	 ?? ExecuteUpdateResultCheckStyle.DetermineDefault(customSQLInsert[0], insertCallable[0]);
-			customSQLUpdate[0] = persistentClass.CustomSQLUpdate;
-			updateCallable[0] = customSQLUpdate[0] != null && persistentClass.IsCustomUpdateCallable;
-			updateResultCheckStyles[0] = persistentClass.CustomSQLUpdateCheckStyle
-																	 ?? ExecuteUpdateResultCheckStyle.DetermineDefault(customSQLUpdate[0], updateCallable[0]);
-			customSQLDelete[0] = persistentClass.CustomSQLDelete;
-			deleteCallable[0] = customSQLDelete[0] != null && persistentClass.IsCustomDeleteCallable;
-			deleteResultCheckStyles[0] = persistentClass.CustomSQLDeleteCheckStyle
-																	 ?? ExecuteUpdateResultCheckStyle.DetermineDefault(customSQLDelete[0], deleteCallable[0]);
-
-			#endregion
-
-			#region JOINS
-			int j = 1;
-			foreach (Join join in persistentClass.JoinClosureIterator)
-			{
-				qualifiedTableNames[j] = join.Table.GetQualifiedName(factory.Dialect, factory.Settings.DefaultCatalogName, factory.Settings.DefaultSchemaName);
-				isInverseTable[j] = join.IsInverse;
-				isNullableTable[j] = join.IsOptional;
-				cascadeDeleteEnabled[j] = join.Key.IsCascadeDeleteEnabled && factory.Dialect.SupportsCascadeDelete;
-
-				customSQLInsert[j] = join.CustomSQLInsert;
-				insertCallable[j] = customSQLInsert[j] != null && join.IsCustomInsertCallable;
-				insertResultCheckStyles[j] = join.CustomSQLInsertCheckStyle
-																		 ??
-																		 ExecuteUpdateResultCheckStyle.DetermineDefault(customSQLInsert[j], insertCallable[j]);
-				customSQLUpdate[j] = join.CustomSQLUpdate;
-				updateCallable[j] = customSQLUpdate[j] != null && join.IsCustomUpdateCallable;
-				updateResultCheckStyles[j] = join.CustomSQLUpdateCheckStyle
-																		 ??
-																		 ExecuteUpdateResultCheckStyle.DetermineDefault(customSQLUpdate[j], updateCallable[j]);
-				customSQLDelete[j] = join.CustomSQLDelete;
-				deleteCallable[j] = customSQLDelete[j] != null && join.IsCustomDeleteCallable;
-				deleteResultCheckStyles[j] = join.CustomSQLDeleteCheckStyle
-																		 ??
-																		 ExecuteUpdateResultCheckStyle.DetermineDefault(customSQLDelete[j], deleteCallable[j]);
-
-				keyColumnNames[j] = join.Key.ColumnIterator.OfType<Column>().Select(col => col.GetQuotedName(factory.Dialect)).ToArray();
-
-				j++;
-			}
-
-			constraintOrderedTableNames = new string[qualifiedTableNames.Length];
-			constraintOrderedKeyColumnNames = new string[qualifiedTableNames.Length][];
-			for (int i = qualifiedTableNames.Length - 1, position = 0; i >= 0; i--, position++)
-			{
-				constraintOrderedTableNames[position] = qualifiedTableNames[i];
-				constraintOrderedKeyColumnNames[position] = keyColumnNames[i];
-			}
-
-			spaces = qualifiedTableNames.Concat(persistentClass.SynchronizedTables).ToArray();
-
-			bool lazyAvailable = IsInstrumented(EntityMode.Poco);
-
-			bool hasDeferred = false;
-			List<string> subclassTables = new List<string>();
-			List<string[]> joinKeyColumns = new List<string[]>();
-			List<bool> isConcretes = new List<bool>();
-			List<bool> isDeferreds = new List<bool>();
-			List<bool> isInverses = new List<bool>();
-			List<bool> isNullables = new List<bool>();
-			List<bool> isLazies = new List<bool>();
-			subclassTables.Add(qualifiedTableNames[0]);
-			joinKeyColumns.Add(IdentifierColumnNames);
-			isConcretes.Add(true);
-			isDeferreds.Add(false);
-			isInverses.Add(false);
-			isNullables.Add(false);
-			isLazies.Add(false);
-			foreach (Join join in persistentClass.SubclassJoinClosureIterator)
-			{
-				isConcretes.Add(persistentClass.IsClassOrSuperclassJoin(join));
-				isDeferreds.Add(join.IsSequentialSelect);
-				isInverses.Add(join.IsInverse);
-				isNullables.Add(join.IsOptional);
-				isLazies.Add(lazyAvailable && join.IsLazy);
-				if (join.IsSequentialSelect && !persistentClass.IsClassOrSuperclassJoin(join))
-					hasDeferred = true;
-				subclassTables.Add(join.Table.GetQualifiedName(factory.Dialect, factory.Settings.DefaultCatalogName, factory.Settings.DefaultSchemaName));
-
-				var keyCols = join.Key.ColumnIterator.OfType<Column>().Select(col => col.GetQuotedName(factory.Dialect)).ToArray();
-				joinKeyColumns.Add(keyCols);
-			}
-
-			subclassTableSequentialSelect = isDeferreds.ToArray();
-			subclassTableNameClosure = subclassTables.ToArray();
-			subclassTableIsLazyClosure = isLazies.ToArray();
-			subclassTableKeyColumnClosure = joinKeyColumns.ToArray();
-			isClassOrSuperclassTable = isConcretes.ToArray();
-			isInverseSubclassTable = isInverses.ToArray();
-			isNullableSubclassTable = isNullables.ToArray();
-			hasSequentialSelects = hasDeferred;
-
-			#endregion
-
-			#region DISCRIMINATOR
-
-			if (persistentClass.IsPolymorphic)
-			{
-				IValue discrimValue = persistentClass.Discriminator;
-				if (discrimValue == null)
-					throw new MappingException("Discriminator mapping required for single table polymorphic persistence");
-
-				forceDiscriminator = persistentClass.IsForceDiscriminator;
-				IEnumerator<ISelectable> iSel = discrimValue.ColumnIterator.GetEnumerator();
-				iSel.MoveNext();
-				ISelectable selectable = iSel.Current;
-				if (discrimValue.HasFormula)
-				{
-					Formula formula = (Formula)selectable;
-					discriminatorFormula = formula.FormulaString;
-					discriminatorFormulaTemplate = formula.GetTemplate(factory.Dialect, factory.SQLFunctionRegistry);
-					discriminatorColumnName = null;
-					discriminatorAlias = Discriminator_Alias;
-				}
-				else
-				{
-					Column column = (Column)selectable;
-					discriminatorColumnName = column.GetQuotedName(factory.Dialect);
-					discriminatorAlias = column.GetAlias(factory.Dialect, persistentClass.RootTable);
-					discriminatorFormula = null;
-					discriminatorFormulaTemplate = null;
-				}
-				discriminatorType = persistentClass.Discriminator.Type;
-				if (persistentClass.IsDiscriminatorValueNull)
-				{
-					discriminatorValue = NullDiscriminator;
-					discriminatorSQLValue = InFragment.Null;
-					discriminatorInsertable = false;
-				}
-				else if (persistentClass.IsDiscriminatorValueNotNull)
-				{
-					discriminatorValue = NotNullDiscriminator;
-					discriminatorSQLValue = InFragment.NotNull;
-					discriminatorInsertable = false;
-				}
-				else
-				{
-					discriminatorInsertable = persistentClass.IsDiscriminatorInsertable && !discrimValue.HasFormula;
-					try
-					{
-						IDiscriminatorType dtype = (IDiscriminatorType)discriminatorType;
-						discriminatorValue = dtype.StringToObject(persistentClass.DiscriminatorValue);
-						discriminatorSQLValue = dtype.ObjectToSQLString(discriminatorValue, factory.Dialect);
-					}
-					catch (InvalidCastException cce)
-					{
-						throw new MappingException(
-							string.Format("Illegal discriminator type: {0} of entity {1}", discriminatorType.Name, persistentClass.EntityName), cce);
-					}
-					catch (Exception e)
-					{
-						throw new MappingException("Could not format discriminator value to SQL string of entity " + persistentClass.EntityName, e);
-					}
-				}
-			}
-			else
-			{
-				forceDiscriminator = false;
-				discriminatorInsertable = false;
-				discriminatorColumnName = null;
-				discriminatorAlias = null;
-				discriminatorType = null;
-				discriminatorValue = null;
-				discriminatorSQLValue = null;
-				discriminatorFormula = null;
-				discriminatorFormulaTemplate = null;
-			}
-
-			#endregion
-
-			#region PROPERTIES
-
-			propertyTableNumbers = new int[PropertySpan];
-			int i2 = 0;
-			foreach (Property prop in persistentClass.PropertyClosureIterator)
-			{
-				propertyTableNumbers[i2++] = persistentClass.GetJoinNumber(prop);
-			}
-
-			List<int> columnJoinNumbers = new List<int>();
-			List<int> formulaJoinedNumbers = new List<int>();
-			List<int> propertyJoinNumbers = new List<int>();
-			foreach (Property prop in persistentClass.SubclassPropertyClosureIterator)
-			{
-				int join = persistentClass.GetJoinNumber(prop);
-				propertyJoinNumbers.Add(join);
-
-				propertyTableNumbersByNameAndSubclass[prop.PersistentClass.EntityName + '.' + prop.Name] = join;
-				foreach (ISelectable thing in prop.ColumnIterator)
-				{
-					if (thing.IsFormula)
-						formulaJoinedNumbers.Add(join);
-					else
-						columnJoinNumbers.Add(join);
-				}
-			}
-
-			subclassColumnTableNumberClosure = columnJoinNumbers.ToArray();
-			subclassFormulaTableNumberClosure = formulaJoinedNumbers.ToArray();
-			subclassPropertyTableNumberClosure = propertyJoinNumbers.ToArray();
-
-			int subclassSpan = persistentClass.SubclassSpan + 1;
-			subclassClosure = new string[subclassSpan];
-			subclassClosure[0] = EntityName;
-			if (persistentClass.IsPolymorphic)
-				subclassesByDiscriminatorValue[discriminatorValue] = EntityName;
-
-			#endregion
-
-			#region SUBCLASSES
-			if (persistentClass.IsPolymorphic)
-			{
-				int k = 1;
-				foreach (Subclass sc in persistentClass.SubclassIterator)
-				{
-					subclassClosure[k++] = sc.EntityName;
-					if (sc.IsDiscriminatorValueNull)
-					{
-						subclassesByDiscriminatorValue[NullDiscriminator] = sc.EntityName;
-					}
-					else if (sc.IsDiscriminatorValueNotNull)
-					{
-						subclassesByDiscriminatorValue[NotNullDiscriminator] = sc.EntityName;
-					}
-					else
-					{
-						if (discriminatorType == null)
-							throw new MappingException("Not available discriminator type of entity " + persistentClass.EntityName);
-						try
-						{
-							IDiscriminatorType dtype = (IDiscriminatorType)discriminatorType;
-							subclassesByDiscriminatorValue[dtype.StringToObject(sc.DiscriminatorValue)] = sc.EntityName;
-						}
-						catch (InvalidCastException cce)
-						{
-							throw new MappingException(
-								string.Format("Illegal discriminator type: {0} of entity {1}", discriminatorType.Name, persistentClass.EntityName), cce);
-						}
-						catch (Exception e)
-						{
-							throw new MappingException("Error parsing discriminator value of entity " + persistentClass.EntityName, e);
-						}
-					}
-				}
-			}
-
-			#endregion
-
-			InitLockers();
-
-			InitSubclassPropertyAliasesMap(persistentClass);
-
-			PostConstruct(mapping);
-		}
-
-		public override string DiscriminatorColumnName
-		{
-			get { return discriminatorColumnName; }
-		}
-
-		protected override string DiscriminatorFormulaTemplate
-		{
-			get { return discriminatorFormulaTemplate; }
-		}
-
-		public override IType DiscriminatorType
-		{
-			get { return discriminatorType; }
-		}
-
-		public override string DiscriminatorSQLValue
-		{
-			get { return discriminatorSQLValue; }
-		}
-
-		public override object DiscriminatorValue
-		{
-			get { return discriminatorValue; }
-		}
-
-		public virtual string[] SubclassClosure
-		{
-			get { return subclassClosure; }
-		}
-
-		public override string[] PropertySpaces
-		{
-			get { return spaces; }
-		}
-
-		protected internal override int[] PropertyTableNumbersInSelect
-		{
-			get { return propertyTableNumbers; }
-		}
-
-		protected override int[] SubclassColumnTableNumberClosure
-		{
-			get { return subclassColumnTableNumberClosure; }
-		}
-
-		protected override int[] SubclassFormulaTableNumberClosure
-		{
-			get { return subclassFormulaTableNumberClosure; }
-		}
-
-		protected internal override int[] PropertyTableNumbers
-		{
-			get { return propertyTableNumbers; }
-		}
-
-		public override bool IsMultiTable
-		{
-			get { return TableSpan > 1; }
-		}
-
-		public override string[] ConstraintOrderedTableNameClosure
-		{
-			get { return constraintOrderedTableNames; }
-		}
-
-		public override string[][] ContraintOrderedTableKeyColumnClosure
-		{
-			get { return constraintOrderedKeyColumnNames; }
-		}
-
-		protected override bool IsInverseTable(int j)
-		{
-			return isInverseTable[j];
-		}
-
-		protected override bool IsInverseSubclassTable(int j)
-		{
-			return isInverseSubclassTable[j];
-		}
-
-		protected internal override string DiscriminatorAlias
-		{
-			get { return discriminatorAlias; }
-		}
-
-		public override string TableName
-		{
-			get { return qualifiedTableNames[0]; }
-		}
-
-		public override string GetSubclassForDiscriminatorValue(object value)
-		{
-			string result;
-			if (value == null)
-			{
-				subclassesByDiscriminatorValue.TryGetValue(NullDiscriminator, out result);
-			}
-			else
-			{
-				if (!subclassesByDiscriminatorValue.TryGetValue(value, out result))
-					subclassesByDiscriminatorValue.TryGetValue(NotNullDiscriminator, out result);
-			}
-			return result;
-		}
-
-		protected bool IsDiscriminatorFormula
-		{
-			get { return discriminatorColumnName == null; }
-		}
-
-		protected string DiscriminatorFormula
-		{
-			get { return discriminatorFormula; }
-		}
-
-		protected override string GetTableName(int table)
-		{
-			return qualifiedTableNames[table];
-		}
-
-		protected override string[] GetKeyColumns(int table)
-		{
-			return keyColumnNames[table];
-		}
-
-		protected override bool IsTableCascadeDeleteEnabled(int j)
-		{
-			return cascadeDeleteEnabled[j];
-		}
-
-		protected override bool IsPropertyOfTable(int property, int table)
-		{
-			return propertyTableNumbers[property] == table;
-		}
-
-		protected override bool IsSubclassTableSequentialSelect(int table)
-		{
-			return subclassTableSequentialSelect[table] && !isClassOrSuperclassTable[table];
-		}
-
-		public override string FromTableFragment(string name)
-		{
-			return TableName + ' ' + name;
-		}
-
-		public override string FilterFragment(string alias)
-		{
-			string result = DiscriminatorFilterFragment(alias);
-			if (HasWhere)
-				result += " and " + GetSQLWhereString(alias);
-
-			return result;
-		}
-
-		public override string OneToManyFilterFragment(string alias)
-		{
-			return forceDiscriminator ? DiscriminatorFilterFragment(alias) : string.Empty;
-		}
-
-		private string DiscriminatorFilterFragment(string alias)
-		{
-			const string abstractClassWithNoSubclassExceptionMessageTemplate = 
-@"The class {0} can't be instatiated and does not have mapped subclasses; 
-possible solutions:
-- don't map the abstract class
-- map the its subclasses.";
-
-			if (NeedsDiscriminator)
-			{
-				InFragment frag = new InFragment();
-
-				if (IsDiscriminatorFormula)
-				{
-					frag.SetFormula(alias, DiscriminatorFormulaTemplate);
-				}
-				else
-				{
-					frag.SetColumn(alias, DiscriminatorColumnName);
-				}
-
-				string[] subclasses = SubclassClosure;
-				int validValuesForInFragment = 0;
-				foreach (string t in subclasses)
-				{
-					var queryable = (IQueryable) Factory.GetEntityPersister(t);
-					if (!queryable.IsAbstract)
-					{
-						frag.AddValue(queryable.DiscriminatorSQLValue);
-						validValuesForInFragment++;
-					}
-				}
-				if(validValuesForInFragment == 0)
-				{
-					throw new NotSupportedException(string.Format(abstractClassWithNoSubclassExceptionMessageTemplate, subclasses[0]));
-				}
-				StringBuilder buf = new StringBuilder(50).Append(" and ").Append(frag.ToFragmentString().ToString());
-
-				return buf.ToString();
-			}
-			else
-			{
-				return string.Empty;
-			}
-		}
-
-		private bool NeedsDiscriminator
-		{
-			get { return forceDiscriminator || IsInherited; }
-		}
-
-		public override string GetSubclassPropertyTableName(int i)
-		{
-			return subclassTableNameClosure[subclassPropertyTableNumberClosure[i]];
-		}
-
-		protected override void AddDiscriminatorToSelect(SelectFragment select, string name, string suffix)
-		{
-			if (IsDiscriminatorFormula)
-				select.AddFormula(name, DiscriminatorFormulaTemplate, DiscriminatorAlias);
-			else
-				select.AddColumn(name, DiscriminatorColumnName, DiscriminatorAlias);
-		}
-
-		protected override int GetSubclassPropertyTableNumber(int i)
-		{
-			return subclassPropertyTableNumberClosure[i];
-		}
-
-		protected override int TableSpan
-		{
-			get { return joinSpan; }
-		}
-
-		protected override void AddDiscriminatorToInsert(SqlInsertBuilder insert)
-		{
-			if (discriminatorInsertable)
-				insert.AddColumn(DiscriminatorColumnName, DiscriminatorSQLValue);
-		}
-
-		protected override bool IsSubclassPropertyDeferred(string propertyName, string entityName)
-		{
-			return
-				hasSequentialSelects && IsSubclassTableSequentialSelect(GetSubclassPropertyTableNumber(propertyName, entityName));
-		}
-
-		public override bool HasSequentialSelect
-		{
-			get { return hasSequentialSelects; }
-		}
-
-		public int GetSubclassPropertyTableNumber(string propertyName, string entityName)
-		{
-			IType type = propertyMapping.ToType(propertyName);
-			if (type.IsAssociationType && ((IAssociationType)type).UseLHSPrimaryKey)
-				return 0;
-			int tabnum;
-			propertyTableNumbersByNameAndSubclass.TryGetValue(entityName + '.' + propertyName, out tabnum);
-			return tabnum;
-		}
-
-		protected override SqlString GetSequentialSelect(string entityName)
-		{
-			SqlString result;
-			sequentialSelectStringsByEntityName.TryGetValue(entityName, out result);
-			return result;
-		}
-
-		private SqlString GenerateSequentialSelect(ILoadable persister)
-		{
-			//note that this method could easily be moved up to BasicEntityPersister,
-			//if we ever needed to reuse it from other subclasses
-
-			//figure out which tables need to be fetched (only those that contains at least a no-lazy-property)
-			AbstractEntityPersister subclassPersister = (AbstractEntityPersister)persister;
-			var tableNumbers = new HashSet<int>();
-			string[] props = subclassPersister.PropertyNames;
-			string[] classes = subclassPersister.PropertySubclassNames;
-			for (int i = 0; i < props.Length; i++)
-			{
-				int propTableNumber = GetSubclassPropertyTableNumber(props[i], classes[i]);
-				if (IsSubclassTableSequentialSelect(propTableNumber) && !IsSubclassTableLazy(propTableNumber))
-				{
-					tableNumbers.Add(propTableNumber);
-				}
-			}
-			if ((tableNumbers.Count == 0))
-				return null;
-
-			//figure out which columns are needed (excludes lazy-properties)
-			List<int> columnNumbers = new List<int>();
-			int[] columnTableNumbers = SubclassColumnTableNumberClosure;
-			for (int i = 0; i < SubclassColumnClosure.Length; i++)
-			{
-				if (tableNumbers.Contains(columnTableNumbers[i]))
-				{
-					columnNumbers.Add(i);
-				}
-			}
-
-			//figure out which formulas are needed (excludes lazy-properties)
-			List<int> formulaNumbers = new List<int>();
-			int[] formulaTableNumbers = SubclassColumnTableNumberClosure;
-			for (int i = 0; i < SubclassFormulaTemplateClosure.Length; i++)
-			{
-				if (tableNumbers.Contains(formulaTableNumbers[i]))
-				{
-					formulaNumbers.Add(i);
-				}
-			}
-
-			//render the SQL
-			return RenderSelect(tableNumbers.ToArray(), columnNumbers.ToArray(), formulaNumbers.ToArray());
-		}
-
-		protected override string[] GetSubclassTableKeyColumns(int j)
-		{
-			return subclassTableKeyColumnClosure[j];
-		}
-
-		public override string GetSubclassTableName(int j)
-		{
-			return subclassTableNameClosure[j];
-		}
-
-		protected override int SubclassTableSpan
-		{
-			get { return subclassTableNameClosure.Length; }
-		}
-
-		protected override bool IsClassOrSuperclassTable(int j)
-		{
-			return isClassOrSuperclassTable[j];
-		}
-
-		protected internal override bool IsSubclassTableLazy(int j)
-		{
-			return subclassTableIsLazyClosure[j];
-		}
-
-		protected override bool IsNullableTable(int j)
-		{
-			return isNullableTable[j];
-		}
-
-		protected override bool IsNullableSubclassTable(int j)
-		{
-			return isNullableSubclassTable[j];
-		}
-
-		public override string GetPropertyTableName(string propertyName)
-		{
-			int? index = EntityMetamodel.GetPropertyIndexOrNull(propertyName);
-			if (!index.HasValue) return null;
-			return qualifiedTableNames[propertyTableNumbers[index.Value]];
-		}
-
-		public override void PostInstantiate()
-		{
-			base.PostInstantiate();
-			if (hasSequentialSelects)
-			{
-				string[] entityNames = SubclassClosure;
-				for (int i = 1; i < entityNames.Length; i++)
-				{
-					ILoadable loadable = (ILoadable)Factory.GetEntityPersister(entityNames[i]);
-					if (!loadable.IsAbstract)
-					{
-						//perhaps not really necessary...
-						SqlString sequentialSelect = GenerateSequentialSelect(loadable);
-						sequentialSelectStringsByEntityName[entityNames[i]] = sequentialSelect;
-					}
-				}
-			}
-		}
-	}
-}
-=======
-using System;
-using System.Collections.Generic;
-using System.Text;
-using System.Linq;
-using NHibernate.Cache;
-using NHibernate.Engine;
-using NHibernate.Mapping;
-using NHibernate.SqlCommand;
-using NHibernate.Type;
-using NHibernate.Util;
-
-namespace NHibernate.Persister.Entity
-{
-	/// <summary>
-	/// Default implementation of the <c>ClassPersister</c> interface. Implements the
-	/// "table-per-class hierarchy" mapping strategy for an entity class.
-	/// </summary>
-	public class SingleTableEntityPersister : AbstractEntityPersister, IQueryable
-	{
-		// the class hierarchy structure
-		private readonly int joinSpan;
-		private readonly string[] qualifiedTableNames;
-		private readonly bool[] isInverseTable;
-		private readonly bool[] isNullableTable;
-		private readonly string[][] keyColumnNames;
-		private readonly bool[] cascadeDeleteEnabled;
-		private readonly bool hasSequentialSelects;
-		private readonly string[] spaces;
-		private readonly string[] subclassClosure;
-		private readonly string[] subclassTableNameClosure;
-		private readonly bool[] subclassTableIsLazyClosure;
-		private readonly bool[] isInverseSubclassTable;
-		private readonly bool[] isNullableSubclassTable;
-		private readonly bool[] subclassTableSequentialSelect;
-		private readonly string[][] subclassTableKeyColumnClosure;
-		private readonly bool[] isClassOrSuperclassTable;
-
-		// properties of this class, including inherited properties
-		private readonly int[] propertyTableNumbers;
-
-		// the closure of all columns used by the entire hierarchy including
-		// subclasses and superclasses of this class
-		private readonly int[] subclassPropertyTableNumberClosure;
-
-		private readonly int[] subclassColumnTableNumberClosure;
-		private readonly int[] subclassFormulaTableNumberClosure;
-
-		// discriminator column
-		private readonly Dictionary<object, string> subclassesByDiscriminatorValue = new Dictionary<object, string>();
-		private readonly bool forceDiscriminator;
-		private readonly string discriminatorColumnName;
-		private readonly string discriminatorFormula;
-		private readonly string discriminatorFormulaTemplate;
-		private readonly string discriminatorAlias;
-		private readonly IType discriminatorType;
-		private readonly string discriminatorSQLValue;
-		private readonly object discriminatorValue;
-		private readonly bool discriminatorInsertable;
-
-		private readonly string[] constraintOrderedTableNames;
-		private readonly string[][] constraintOrderedKeyColumnNames;
-
-		//private readonly IDictionary propertyTableNumbersByName = new Hashtable();
-		private readonly Dictionary<string, int> propertyTableNumbersByNameAndSubclass = new Dictionary<string, int>();
-
-		private readonly Dictionary<string, SqlString> sequentialSelectStringsByEntityName = new Dictionary<string, SqlString>();
-
-		private static readonly object NullDiscriminator = new object();
-		private static readonly object NotNullDiscriminator = new object();
-
-		public SingleTableEntityPersister(PersistentClass persistentClass, ICacheConcurrencyStrategy cache,
-																			ISessionFactoryImplementor factory, IMapping mapping)
-			: base(persistentClass, cache, factory)
-		{
-			#region CLASS + TABLE
-
-			joinSpan = persistentClass.JoinClosureSpan + 1;
-			qualifiedTableNames = new string[joinSpan];
-			isInverseTable = new bool[joinSpan];
-			isNullableTable = new bool[joinSpan];
-			keyColumnNames = new string[joinSpan][];
-			Table table = persistentClass.RootTable;
-			qualifiedTableNames[0] =
-				table.GetQualifiedName(factory.Dialect, factory.Settings.DefaultCatalogName, factory.Settings.DefaultSchemaName);
-			isInverseTable[0] = false;
-			isNullableTable[0] = false;
-			keyColumnNames[0] = IdentifierColumnNames;
-			cascadeDeleteEnabled = new bool[joinSpan];
-
-			// Custom sql
-			customSQLInsert = new SqlString[joinSpan];
-			customSQLUpdate = new SqlString[joinSpan];
-			customSQLDelete = new SqlString[joinSpan];
-			insertCallable = new bool[joinSpan];
-			updateCallable = new bool[joinSpan];
-			deleteCallable = new bool[joinSpan];
-			insertResultCheckStyles = new ExecuteUpdateResultCheckStyle[joinSpan];
-			updateResultCheckStyles = new ExecuteUpdateResultCheckStyle[joinSpan];
-			deleteResultCheckStyles = new ExecuteUpdateResultCheckStyle[joinSpan];
-
-			customSQLInsert[0] = persistentClass.CustomSQLInsert;
-			insertCallable[0] = customSQLInsert[0] != null && persistentClass.IsCustomInsertCallable;
-			insertResultCheckStyles[0] = persistentClass.CustomSQLInsertCheckStyle
-																	 ?? ExecuteUpdateResultCheckStyle.DetermineDefault(customSQLInsert[0], insertCallable[0]);
-			customSQLUpdate[0] = persistentClass.CustomSQLUpdate;
-			updateCallable[0] = customSQLUpdate[0] != null && persistentClass.IsCustomUpdateCallable;
-			updateResultCheckStyles[0] = persistentClass.CustomSQLUpdateCheckStyle
-																	 ?? ExecuteUpdateResultCheckStyle.DetermineDefault(customSQLUpdate[0], updateCallable[0]);
-			customSQLDelete[0] = persistentClass.CustomSQLDelete;
-			deleteCallable[0] = customSQLDelete[0] != null && persistentClass.IsCustomDeleteCallable;
-			deleteResultCheckStyles[0] = persistentClass.CustomSQLDeleteCheckStyle
-																	 ?? ExecuteUpdateResultCheckStyle.DetermineDefault(customSQLDelete[0], deleteCallable[0]);
-
-			#endregion
-
-			#region JOINS
-			int j = 1;
-			foreach (Join join in persistentClass.JoinClosureIterator)
-			{
-				qualifiedTableNames[j] = join.Table.GetQualifiedName(factory.Dialect, factory.Settings.DefaultCatalogName, factory.Settings.DefaultSchemaName);
-				isInverseTable[j] = join.IsInverse;
-				isNullableTable[j] = join.IsOptional;
-				cascadeDeleteEnabled[j] = join.Key.IsCascadeDeleteEnabled && factory.Dialect.SupportsCascadeDelete;
-
-				customSQLInsert[j] = join.CustomSQLInsert;
-				insertCallable[j] = customSQLInsert[j] != null && join.IsCustomInsertCallable;
-				insertResultCheckStyles[j] = join.CustomSQLInsertCheckStyle
-																		 ??
-																		 ExecuteUpdateResultCheckStyle.DetermineDefault(customSQLInsert[j], insertCallable[j]);
-				customSQLUpdate[j] = join.CustomSQLUpdate;
-				updateCallable[j] = customSQLUpdate[j] != null && join.IsCustomUpdateCallable;
-				updateResultCheckStyles[j] = join.CustomSQLUpdateCheckStyle
-																		 ??
-																		 ExecuteUpdateResultCheckStyle.DetermineDefault(customSQLUpdate[j], updateCallable[j]);
-				customSQLDelete[j] = join.CustomSQLDelete;
-				deleteCallable[j] = customSQLDelete[j] != null && join.IsCustomDeleteCallable;
-				deleteResultCheckStyles[j] = join.CustomSQLDeleteCheckStyle
-																		 ??
-																		 ExecuteUpdateResultCheckStyle.DetermineDefault(customSQLDelete[j], deleteCallable[j]);
-
-				keyColumnNames[j] = join.Key.ColumnIterator.OfType<Column>().Select(col => col.GetQuotedName(factory.Dialect)).ToArray();
-
-				j++;
-			}
-
-			constraintOrderedTableNames = new string[qualifiedTableNames.Length];
-			constraintOrderedKeyColumnNames = new string[qualifiedTableNames.Length][];
-			for (int i = qualifiedTableNames.Length - 1, position = 0; i >= 0; i--, position++)
-			{
-				constraintOrderedTableNames[position] = qualifiedTableNames[i];
-				constraintOrderedKeyColumnNames[position] = keyColumnNames[i];
-			}
-
-			spaces = qualifiedTableNames.Concat(persistentClass.SynchronizedTables).ToArray();
-
-			bool lazyAvailable = IsInstrumented(EntityMode.Poco);
-
-			bool hasDeferred = false;
-			List<string> subclassTables = new List<string>();
-			List<string[]> joinKeyColumns = new List<string[]>();
-			List<bool> isConcretes = new List<bool>();
-			List<bool> isDeferreds = new List<bool>();
-			List<bool> isInverses = new List<bool>();
-			List<bool> isNullables = new List<bool>();
-			List<bool> isLazies = new List<bool>();
-			subclassTables.Add(qualifiedTableNames[0]);
-			joinKeyColumns.Add(IdentifierColumnNames);
-			isConcretes.Add(true);
-			isDeferreds.Add(false);
-			isInverses.Add(false);
-			isNullables.Add(false);
-			isLazies.Add(false);
-			foreach (Join join in persistentClass.SubclassJoinClosureIterator)
-			{
-				isConcretes.Add(persistentClass.IsClassOrSuperclassJoin(join));
-				isDeferreds.Add(join.IsSequentialSelect);
-				isInverses.Add(join.IsInverse);
-				isNullables.Add(join.IsOptional);
-				isLazies.Add(lazyAvailable && join.IsLazy);
-				if (join.IsSequentialSelect && !persistentClass.IsClassOrSuperclassJoin(join))
-					hasDeferred = true;
-				subclassTables.Add(join.Table.GetQualifiedName(factory.Dialect, factory.Settings.DefaultCatalogName, factory.Settings.DefaultSchemaName));
-
-				var keyCols = join.Key.ColumnIterator.OfType<Column>().Select(col => col.GetQuotedName(factory.Dialect)).ToArray();
-				joinKeyColumns.Add(keyCols);
-			}
-
-			subclassTableSequentialSelect = isDeferreds.ToArray();
-			subclassTableNameClosure = subclassTables.ToArray();
-			subclassTableIsLazyClosure = isLazies.ToArray();
-			subclassTableKeyColumnClosure = joinKeyColumns.ToArray();
-			isClassOrSuperclassTable = isConcretes.ToArray();
-			isInverseSubclassTable = isInverses.ToArray();
-			isNullableSubclassTable = isNullables.ToArray();
-			hasSequentialSelects = hasDeferred;
-
-			#endregion
-
-			#region DISCRIMINATOR
-
-			if (persistentClass.IsPolymorphic)
-			{
-				IValue discrimValue = persistentClass.Discriminator;
-				if (discrimValue == null)
-					throw new MappingException("Discriminator mapping required for single table polymorphic persistence");
-
-				forceDiscriminator = persistentClass.IsForceDiscriminator;
-				IEnumerator<ISelectable> iSel = discrimValue.ColumnIterator.GetEnumerator();
-				iSel.MoveNext();
-				ISelectable selectable = iSel.Current;
-				if (discrimValue.HasFormula)
-				{
-					Formula formula = (Formula)selectable;
-					discriminatorFormula = formula.FormulaString;
-					discriminatorFormulaTemplate = formula.GetTemplate(factory.Dialect, factory.SQLFunctionRegistry);
-					discriminatorColumnName = null;
-					discriminatorAlias = Discriminator_Alias;
-				}
-				else
-				{
-					Column column = (Column)selectable;
-					discriminatorColumnName = column.GetQuotedName(factory.Dialect);
-					discriminatorAlias = column.GetAlias(factory.Dialect, persistentClass.RootTable);
-					discriminatorFormula = null;
-					discriminatorFormulaTemplate = null;
-				}
-				discriminatorType = persistentClass.Discriminator.Type;
-				if (persistentClass.IsDiscriminatorValueNull)
-				{
-					discriminatorValue = NullDiscriminator;
-					discriminatorSQLValue = InFragment.Null;
-					discriminatorInsertable = false;
-				}
-				else if (persistentClass.IsDiscriminatorValueNotNull)
-				{
-					discriminatorValue = NotNullDiscriminator;
-					discriminatorSQLValue = InFragment.NotNull;
-					discriminatorInsertable = false;
-				}
-				else
-				{
-					discriminatorInsertable = persistentClass.IsDiscriminatorInsertable && !discrimValue.HasFormula;
-					try
-					{
-						IDiscriminatorType dtype = (IDiscriminatorType)discriminatorType;
-						discriminatorValue = dtype.StringToObject(persistentClass.DiscriminatorValue);
-						discriminatorSQLValue = dtype.ObjectToSQLString(discriminatorValue, factory.Dialect);
-					}
-					catch (InvalidCastException cce)
-					{
-						throw new MappingException(
-							string.Format("Illegal discriminator type: {0} of entity {1}", discriminatorType.Name, persistentClass.EntityName), cce);
-					}
-					catch (Exception e)
-					{
-						throw new MappingException("Could not format discriminator value to SQL string of entity " + persistentClass.EntityName, e);
-					}
-				}
-			}
-			else
-			{
-				forceDiscriminator = false;
-				discriminatorInsertable = false;
-				discriminatorColumnName = null;
-				discriminatorAlias = null;
-				discriminatorType = null;
-				discriminatorValue = null;
-				discriminatorSQLValue = null;
-				discriminatorFormula = null;
-				discriminatorFormulaTemplate = null;
-			}
-
-			#endregion
-
-			#region PROPERTIES
-
-			propertyTableNumbers = new int[PropertySpan];
-			int i2 = 0;
-			foreach (Property prop in persistentClass.PropertyClosureIterator)
-			{
-				propertyTableNumbers[i2++] = persistentClass.GetJoinNumber(prop);
-			}
-
-			List<int> columnJoinNumbers = new List<int>();
-			List<int> formulaJoinedNumbers = new List<int>();
-			List<int> propertyJoinNumbers = new List<int>();
-			foreach (Property prop in persistentClass.SubclassPropertyClosureIterator)
-			{
-				int join = persistentClass.GetJoinNumber(prop);
-				propertyJoinNumbers.Add(join);
-
-				propertyTableNumbersByNameAndSubclass[prop.PersistentClass.EntityName + '.' + prop.Name] = join;
-				foreach (ISelectable thing in prop.ColumnIterator)
-				{
-					if (thing.IsFormula)
-						formulaJoinedNumbers.Add(join);
-					else
-						columnJoinNumbers.Add(join);
-				}
-			}
-
-			subclassColumnTableNumberClosure = columnJoinNumbers.ToArray();
-			subclassFormulaTableNumberClosure = formulaJoinedNumbers.ToArray();
-			subclassPropertyTableNumberClosure = propertyJoinNumbers.ToArray();
-
-			int subclassSpan = persistentClass.SubclassSpan + 1;
-			subclassClosure = new string[subclassSpan];
-			subclassClosure[0] = EntityName;
-			if (persistentClass.IsPolymorphic)
-				subclassesByDiscriminatorValue[discriminatorValue] = EntityName;
-
-			#endregion
-
-			#region SUBCLASSES
-			if (persistentClass.IsPolymorphic)
-			{
-				int k = 1;
-				foreach (Subclass sc in persistentClass.SubclassIterator)
-				{
-					subclassClosure[k++] = sc.EntityName;
-					if (sc.IsDiscriminatorValueNull)
-					{
-						subclassesByDiscriminatorValue[NullDiscriminator] = sc.EntityName;
-					}
-					else if (sc.IsDiscriminatorValueNotNull)
-					{
-						subclassesByDiscriminatorValue[NotNullDiscriminator] = sc.EntityName;
-					}
-					else
-					{
-						if (discriminatorType == null)
-							throw new MappingException("Not available discriminator type of entity " + persistentClass.EntityName);
-						try
-						{
-							IDiscriminatorType dtype = (IDiscriminatorType)discriminatorType;
-							subclassesByDiscriminatorValue[dtype.StringToObject(sc.DiscriminatorValue)] = sc.EntityName;
-						}
-						catch (InvalidCastException cce)
-						{
-							throw new MappingException(
-								string.Format("Illegal discriminator type: {0} of entity {1}", discriminatorType.Name, persistentClass.EntityName), cce);
-						}
-						catch (Exception e)
-						{
-							throw new MappingException("Error parsing discriminator value of entity " + persistentClass.EntityName, e);
-						}
-					}
-				}
-			}
-
-			#endregion
-
-			InitLockers();
-
-			InitSubclassPropertyAliasesMap(persistentClass);
-
-			PostConstruct(mapping);
-		}
-
-		public override string DiscriminatorColumnName
-		{
-			get { return discriminatorColumnName; }
-		}
-
-		protected override string DiscriminatorFormulaTemplate
-		{
-			get { return discriminatorFormulaTemplate; }
-		}
-
-		public override IType DiscriminatorType
-		{
-			get { return discriminatorType; }
-		}
-
-		public override string DiscriminatorSQLValue
-		{
-			get { return discriminatorSQLValue; }
-		}
-
-		public override object DiscriminatorValue
-		{
-			get { return discriminatorValue; }
-		}
-
-		public virtual string[] SubclassClosure
-		{
-			get { return subclassClosure; }
-		}
-
-		public override string[] PropertySpaces
-		{
-			get { return spaces; }
-		}
-
-		protected internal override int[] PropertyTableNumbersInSelect
-		{
-			get { return propertyTableNumbers; }
-		}
-
-		protected override int[] SubclassColumnTableNumberClosure
-		{
-			get { return subclassColumnTableNumberClosure; }
-		}
-
-		protected override int[] SubclassFormulaTableNumberClosure
-		{
-			get { return subclassFormulaTableNumberClosure; }
-		}
-
-		protected internal override int[] PropertyTableNumbers
-		{
-			get { return propertyTableNumbers; }
-		}
-
-		public override bool IsMultiTable
-		{
-			get { return TableSpan > 1; }
-		}
-
-		public override string[] ConstraintOrderedTableNameClosure
-		{
-			get { return constraintOrderedTableNames; }
-		}
-
-		public override string[][] ContraintOrderedTableKeyColumnClosure
-		{
-			get { return constraintOrderedKeyColumnNames; }
-		}
-
-		protected override bool IsInverseTable(int j)
-		{
-			return isInverseTable[j];
-		}
-
-		protected override bool IsInverseSubclassTable(int j)
-		{
-			return isInverseSubclassTable[j];
-		}
-
-		protected internal override string DiscriminatorAlias
-		{
-			get { return discriminatorAlias; }
-		}
-
-		public override string TableName
-		{
-			get { return qualifiedTableNames[0]; }
-		}
-
-		public override string GetSubclassForDiscriminatorValue(object value)
-		{
-			string result;
-			if (value == null)
-			{
-				subclassesByDiscriminatorValue.TryGetValue(NullDiscriminator, out result);
-			}
-			else
-			{
-				if (!subclassesByDiscriminatorValue.TryGetValue(value, out result))
-					subclassesByDiscriminatorValue.TryGetValue(NotNullDiscriminator, out result);
-			}
-			return result;
-		}
-
-		protected bool IsDiscriminatorFormula
-		{
-			get { return discriminatorColumnName == null; }
-		}
-
-		protected string DiscriminatorFormula
-		{
-			get { return discriminatorFormula; }
-		}
-
-		protected override string GetTableName(int table)
-		{
-			return qualifiedTableNames[table];
-		}
-
-		protected override string[] GetKeyColumns(int table)
-		{
-			return keyColumnNames[table];
-		}
-
-		protected override bool IsTableCascadeDeleteEnabled(int j)
-		{
-			return cascadeDeleteEnabled[j];
-		}
-
-		protected override bool IsPropertyOfTable(int property, int table)
-		{
-			return propertyTableNumbers[property] == table;
-		}
-
-		protected override bool IsSubclassTableSequentialSelect(int table)
-		{
-			return subclassTableSequentialSelect[table] && !isClassOrSuperclassTable[table];
-		}
-
-		public override string FromTableFragment(string name)
-		{
-			return TableName + ' ' + name;
-		}
-
-		public override string FilterFragment(string alias)
-		{
-			string result = DiscriminatorFilterFragment(alias);
-			if (HasWhere)
-				result += " and " + GetSQLWhereString(alias);
-
-			return result;
-		}
-
-		public override string OneToManyFilterFragment(string alias)
-		{
-			return forceDiscriminator ? DiscriminatorFilterFragment(alias) : string.Empty;
-		}
-
-		private string DiscriminatorFilterFragment(string alias)
-		{
-			const string abstractClassWithNoSubclassExceptionMessageTemplate = 
-@"The class {0} can't be instatiated and does not have mapped subclasses; 
-possible solutions:
-- don't map the abstract class
-- map the its subclasses.";
-
-			if (NeedsDiscriminator)
-			{
-				InFragment frag = new InFragment();
-
-				if (IsDiscriminatorFormula)
-				{
-					frag.SetFormula(alias, DiscriminatorFormulaTemplate);
-				}
-				else
-				{
-					frag.SetColumn(alias, DiscriminatorColumnName);
-				}
-
-				string[] subclasses = SubclassClosure;
-				int validValuesForInFragment = 0;
-				foreach (string t in subclasses)
-				{
-					var queryable = (IQueryable) Factory.GetEntityPersister(t);
-					if (!queryable.IsAbstract)
-					{
-						frag.AddValue(queryable.DiscriminatorSQLValue);
-						validValuesForInFragment++;
-					}
-				}
-				if(validValuesForInFragment == 0)
-				{
-					throw new NotSupportedException(string.Format(abstractClassWithNoSubclassExceptionMessageTemplate, subclasses[0]));
-				}
-				StringBuilder buf = new StringBuilder(50).Append(" and ").Append(frag.ToFragmentString().ToString());
-
-				return buf.ToString();
-			}
-			else
-			{
-				return string.Empty;
-			}
-		}
-
-		private bool NeedsDiscriminator
-		{
-			get { return forceDiscriminator || IsInherited; }
-		}
-
-		public override string GetSubclassPropertyTableName(int i)
-		{
-			return subclassTableNameClosure[subclassPropertyTableNumberClosure[i]];
-		}
-
-		protected override void AddDiscriminatorToSelect(SelectFragment select, string name, string suffix)
-		{
-			if (IsDiscriminatorFormula)
-				select.AddFormula(name, DiscriminatorFormulaTemplate, DiscriminatorAlias);
-			else
-				select.AddColumn(name, DiscriminatorColumnName, DiscriminatorAlias);
-		}
-
-		protected override int GetSubclassPropertyTableNumber(int i)
-		{
-			return subclassPropertyTableNumberClosure[i];
-		}
-
-		protected override int TableSpan
-		{
-			get { return joinSpan; }
-		}
-
-		protected override void AddDiscriminatorToInsert(SqlInsertBuilder insert)
-		{
-			if (discriminatorInsertable)
-				insert.AddColumn(DiscriminatorColumnName, DiscriminatorSQLValue);
-		}
-
-		protected override bool IsSubclassPropertyDeferred(string propertyName, string entityName)
-		{
-			return
-				hasSequentialSelects && IsSubclassTableSequentialSelect(GetSubclassPropertyTableNumber(propertyName, entityName));
-		}
-
-		public override bool HasSequentialSelect
-		{
-			get { return hasSequentialSelects; }
-		}
-
-		public int GetSubclassPropertyTableNumber(string propertyName, string entityName)
-		{
-			IType type = propertyMapping.ToType(propertyName);
-			if (type.IsAssociationType && ((IAssociationType)type).UseLHSPrimaryKey)
-				return 0;
-			int tabnum;
-			propertyTableNumbersByNameAndSubclass.TryGetValue(entityName + '.' + propertyName, out tabnum);
-			return tabnum;
-		}
-
-		protected override SqlString GetSequentialSelect(string entityName)
-		{
-			SqlString result;
-			sequentialSelectStringsByEntityName.TryGetValue(entityName, out result);
-			return result;
-		}
-
-		private SqlString GenerateSequentialSelect(ILoadable persister)
-		{
-			//note that this method could easily be moved up to BasicEntityPersister,
-			//if we ever needed to reuse it from other subclasses
-
-			//figure out which tables need to be fetched (only those that contains at least a no-lazy-property)
-			AbstractEntityPersister subclassPersister = (AbstractEntityPersister)persister;
-			var tableNumbers = new HashSet<int>();
-			string[] props = subclassPersister.PropertyNames;
-			string[] classes = subclassPersister.PropertySubclassNames;
-			for (int i = 0; i < props.Length; i++)
-			{
-				int propTableNumber = GetSubclassPropertyTableNumber(props[i], classes[i]);
-				if (IsSubclassTableSequentialSelect(propTableNumber) && !IsSubclassTableLazy(propTableNumber))
-				{
-					tableNumbers.Add(propTableNumber);
-				}
-			}
-			if ((tableNumbers.Count == 0))
-				return null;
-
-			//figure out which columns are needed (excludes lazy-properties)
-			List<int> columnNumbers = new List<int>();
-			int[] columnTableNumbers = SubclassColumnTableNumberClosure;
-			for (int i = 0; i < SubclassColumnClosure.Length; i++)
-			{
-				if (tableNumbers.Contains(columnTableNumbers[i]))
-				{
-					columnNumbers.Add(i);
-				}
-			}
-
-			//figure out which formulas are needed (excludes lazy-properties)
-			List<int> formulaNumbers = new List<int>();
-			int[] formulaTableNumbers = SubclassFormulaTableNumberClosure;
-			for (int i = 0; i < SubclassFormulaTemplateClosure.Length; i++)
-			{
-				if (tableNumbers.Contains(formulaTableNumbers[i]))
-				{
-					formulaNumbers.Add(i);
-				}
-			}
-
-			//render the SQL
-			return RenderSelect(tableNumbers.ToArray(), columnNumbers.ToArray(), formulaNumbers.ToArray());
-		}
-
-		protected override string[] GetSubclassTableKeyColumns(int j)
-		{
-			return subclassTableKeyColumnClosure[j];
-		}
-
-		public override string GetSubclassTableName(int j)
-		{
-			return subclassTableNameClosure[j];
-		}
-
-		protected override int SubclassTableSpan
-		{
-			get { return subclassTableNameClosure.Length; }
-		}
-
-		protected override bool IsClassOrSuperclassTable(int j)
-		{
-			return isClassOrSuperclassTable[j];
-		}
-
-		protected internal override bool IsSubclassTableLazy(int j)
-		{
-			return subclassTableIsLazyClosure[j];
-		}
-
-		protected override bool IsNullableTable(int j)
-		{
-			return isNullableTable[j];
-		}
-
-		protected override bool IsNullableSubclassTable(int j)
-		{
-			return isNullableSubclassTable[j];
-		}
-
-		public override string GetPropertyTableName(string propertyName)
-		{
-			int? index = EntityMetamodel.GetPropertyIndexOrNull(propertyName);
-			if (!index.HasValue) return null;
-			return qualifiedTableNames[propertyTableNumbers[index.Value]];
-		}
-
-		public override void PostInstantiate()
-		{
-			base.PostInstantiate();
-			if (hasSequentialSelects)
-			{
-				string[] entityNames = SubclassClosure;
-				for (int i = 1; i < entityNames.Length; i++)
-				{
-					ILoadable loadable = (ILoadable)Factory.GetEntityPersister(entityNames[i]);
-					if (!loadable.IsAbstract)
-					{
-						//perhaps not really necessary...
-						SqlString sequentialSelect = GenerateSequentialSelect(loadable);
-						sequentialSelectStringsByEntityName[entityNames[i]] = sequentialSelect;
-					}
-				}
-			}
-		}
-	}
-}
->>>>>>> fce19f39
+using System;
+using System.Collections.Generic;
+using System.Text;
+using System.Linq;
+using NHibernate.Cache;
+using NHibernate.Engine;
+using NHibernate.Mapping;
+using NHibernate.SqlCommand;
+using NHibernate.Type;
+using NHibernate.Util;
+
+namespace NHibernate.Persister.Entity
+{
+	/// <summary>
+	/// Default implementation of the <c>ClassPersister</c> interface. Implements the
+	/// "table-per-class hierarchy" mapping strategy for an entity class.
+	/// </summary>
+	public class SingleTableEntityPersister : AbstractEntityPersister, IQueryable
+	{
+		// the class hierarchy structure
+		private readonly int joinSpan;
+		private readonly string[] qualifiedTableNames;
+		private readonly bool[] isInverseTable;
+		private readonly bool[] isNullableTable;
+		private readonly string[][] keyColumnNames;
+		private readonly bool[] cascadeDeleteEnabled;
+		private readonly bool hasSequentialSelects;
+		private readonly string[] spaces;
+		private readonly string[] subclassClosure;
+		private readonly string[] subclassTableNameClosure;
+		private readonly bool[] subclassTableIsLazyClosure;
+		private readonly bool[] isInverseSubclassTable;
+		private readonly bool[] isNullableSubclassTable;
+		private readonly bool[] subclassTableSequentialSelect;
+		private readonly string[][] subclassTableKeyColumnClosure;
+		private readonly bool[] isClassOrSuperclassTable;
+
+		// properties of this class, including inherited properties
+		private readonly int[] propertyTableNumbers;
+
+		// the closure of all columns used by the entire hierarchy including
+		// subclasses and superclasses of this class
+		private readonly int[] subclassPropertyTableNumberClosure;
+
+		private readonly int[] subclassColumnTableNumberClosure;
+		private readonly int[] subclassFormulaTableNumberClosure;
+
+		// discriminator column
+		private readonly Dictionary<object, string> subclassesByDiscriminatorValue = new Dictionary<object, string>();
+		private readonly bool forceDiscriminator;
+		private readonly string discriminatorColumnName;
+		private readonly string discriminatorFormula;
+		private readonly string discriminatorFormulaTemplate;
+		private readonly string discriminatorAlias;
+		private readonly IType discriminatorType;
+		private readonly string discriminatorSQLValue;
+		private readonly object discriminatorValue;
+		private readonly bool discriminatorInsertable;
+
+		private readonly string[] constraintOrderedTableNames;
+		private readonly string[][] constraintOrderedKeyColumnNames;
+
+		//private readonly IDictionary propertyTableNumbersByName = new Hashtable();
+		private readonly Dictionary<string, int> propertyTableNumbersByNameAndSubclass = new Dictionary<string, int>();
+
+		private readonly Dictionary<string, SqlString> sequentialSelectStringsByEntityName = new Dictionary<string, SqlString>();
+
+		private static readonly object NullDiscriminator = new object();
+		private static readonly object NotNullDiscriminator = new object();
+
+		public SingleTableEntityPersister(PersistentClass persistentClass, ICacheConcurrencyStrategy cache,
+																			ISessionFactoryImplementor factory, IMapping mapping)
+			: base(persistentClass, cache, factory)
+		{
+			#region CLASS + TABLE
+
+			joinSpan = persistentClass.JoinClosureSpan + 1;
+			qualifiedTableNames = new string[joinSpan];
+			isInverseTable = new bool[joinSpan];
+			isNullableTable = new bool[joinSpan];
+			keyColumnNames = new string[joinSpan][];
+			Table table = persistentClass.RootTable;
+			qualifiedTableNames[0] =
+				table.GetQualifiedName(factory.Dialect, factory.Settings.DefaultCatalogName, factory.Settings.DefaultSchemaName);
+			isInverseTable[0] = false;
+			isNullableTable[0] = false;
+			keyColumnNames[0] = IdentifierColumnNames;
+			cascadeDeleteEnabled = new bool[joinSpan];
+
+			// Custom sql
+			customSQLInsert = new SqlString[joinSpan];
+			customSQLUpdate = new SqlString[joinSpan];
+			customSQLDelete = new SqlString[joinSpan];
+			insertCallable = new bool[joinSpan];
+			updateCallable = new bool[joinSpan];
+			deleteCallable = new bool[joinSpan];
+			insertResultCheckStyles = new ExecuteUpdateResultCheckStyle[joinSpan];
+			updateResultCheckStyles = new ExecuteUpdateResultCheckStyle[joinSpan];
+			deleteResultCheckStyles = new ExecuteUpdateResultCheckStyle[joinSpan];
+
+			customSQLInsert[0] = persistentClass.CustomSQLInsert;
+			insertCallable[0] = customSQLInsert[0] != null && persistentClass.IsCustomInsertCallable;
+			insertResultCheckStyles[0] = persistentClass.CustomSQLInsertCheckStyle
+																	 ?? ExecuteUpdateResultCheckStyle.DetermineDefault(customSQLInsert[0], insertCallable[0]);
+			customSQLUpdate[0] = persistentClass.CustomSQLUpdate;
+			updateCallable[0] = customSQLUpdate[0] != null && persistentClass.IsCustomUpdateCallable;
+			updateResultCheckStyles[0] = persistentClass.CustomSQLUpdateCheckStyle
+																	 ?? ExecuteUpdateResultCheckStyle.DetermineDefault(customSQLUpdate[0], updateCallable[0]);
+			customSQLDelete[0] = persistentClass.CustomSQLDelete;
+			deleteCallable[0] = customSQLDelete[0] != null && persistentClass.IsCustomDeleteCallable;
+			deleteResultCheckStyles[0] = persistentClass.CustomSQLDeleteCheckStyle
+																	 ?? ExecuteUpdateResultCheckStyle.DetermineDefault(customSQLDelete[0], deleteCallable[0]);
+
+			#endregion
+
+			#region JOINS
+			int j = 1;
+			foreach (Join join in persistentClass.JoinClosureIterator)
+			{
+				qualifiedTableNames[j] = join.Table.GetQualifiedName(factory.Dialect, factory.Settings.DefaultCatalogName, factory.Settings.DefaultSchemaName);
+				isInverseTable[j] = join.IsInverse;
+				isNullableTable[j] = join.IsOptional;
+				cascadeDeleteEnabled[j] = join.Key.IsCascadeDeleteEnabled && factory.Dialect.SupportsCascadeDelete;
+
+				customSQLInsert[j] = join.CustomSQLInsert;
+				insertCallable[j] = customSQLInsert[j] != null && join.IsCustomInsertCallable;
+				insertResultCheckStyles[j] = join.CustomSQLInsertCheckStyle
+																		 ??
+																		 ExecuteUpdateResultCheckStyle.DetermineDefault(customSQLInsert[j], insertCallable[j]);
+				customSQLUpdate[j] = join.CustomSQLUpdate;
+				updateCallable[j] = customSQLUpdate[j] != null && join.IsCustomUpdateCallable;
+				updateResultCheckStyles[j] = join.CustomSQLUpdateCheckStyle
+																		 ??
+																		 ExecuteUpdateResultCheckStyle.DetermineDefault(customSQLUpdate[j], updateCallable[j]);
+				customSQLDelete[j] = join.CustomSQLDelete;
+				deleteCallable[j] = customSQLDelete[j] != null && join.IsCustomDeleteCallable;
+				deleteResultCheckStyles[j] = join.CustomSQLDeleteCheckStyle
+																		 ??
+																		 ExecuteUpdateResultCheckStyle.DetermineDefault(customSQLDelete[j], deleteCallable[j]);
+
+				keyColumnNames[j] = join.Key.ColumnIterator.OfType<Column>().Select(col => col.GetQuotedName(factory.Dialect)).ToArray();
+
+				j++;
+			}
+
+			constraintOrderedTableNames = new string[qualifiedTableNames.Length];
+			constraintOrderedKeyColumnNames = new string[qualifiedTableNames.Length][];
+			for (int i = qualifiedTableNames.Length - 1, position = 0; i >= 0; i--, position++)
+			{
+				constraintOrderedTableNames[position] = qualifiedTableNames[i];
+				constraintOrderedKeyColumnNames[position] = keyColumnNames[i];
+			}
+
+			spaces = qualifiedTableNames.Concat(persistentClass.SynchronizedTables).ToArray();
+
+			bool lazyAvailable = IsInstrumented(EntityMode.Poco);
+
+			bool hasDeferred = false;
+			List<string> subclassTables = new List<string>();
+			List<string[]> joinKeyColumns = new List<string[]>();
+			List<bool> isConcretes = new List<bool>();
+			List<bool> isDeferreds = new List<bool>();
+			List<bool> isInverses = new List<bool>();
+			List<bool> isNullables = new List<bool>();
+			List<bool> isLazies = new List<bool>();
+			subclassTables.Add(qualifiedTableNames[0]);
+			joinKeyColumns.Add(IdentifierColumnNames);
+			isConcretes.Add(true);
+			isDeferreds.Add(false);
+			isInverses.Add(false);
+			isNullables.Add(false);
+			isLazies.Add(false);
+			foreach (Join join in persistentClass.SubclassJoinClosureIterator)
+			{
+				isConcretes.Add(persistentClass.IsClassOrSuperclassJoin(join));
+				isDeferreds.Add(join.IsSequentialSelect);
+				isInverses.Add(join.IsInverse);
+				isNullables.Add(join.IsOptional);
+				isLazies.Add(lazyAvailable && join.IsLazy);
+				if (join.IsSequentialSelect && !persistentClass.IsClassOrSuperclassJoin(join))
+					hasDeferred = true;
+				subclassTables.Add(join.Table.GetQualifiedName(factory.Dialect, factory.Settings.DefaultCatalogName, factory.Settings.DefaultSchemaName));
+
+				var keyCols = join.Key.ColumnIterator.OfType<Column>().Select(col => col.GetQuotedName(factory.Dialect)).ToArray();
+				joinKeyColumns.Add(keyCols);
+			}
+
+			subclassTableSequentialSelect = isDeferreds.ToArray();
+			subclassTableNameClosure = subclassTables.ToArray();
+			subclassTableIsLazyClosure = isLazies.ToArray();
+			subclassTableKeyColumnClosure = joinKeyColumns.ToArray();
+			isClassOrSuperclassTable = isConcretes.ToArray();
+			isInverseSubclassTable = isInverses.ToArray();
+			isNullableSubclassTable = isNullables.ToArray();
+			hasSequentialSelects = hasDeferred;
+
+			#endregion
+
+			#region DISCRIMINATOR
+
+			if (persistentClass.IsPolymorphic)
+			{
+				IValue discrimValue = persistentClass.Discriminator;
+				if (discrimValue == null)
+					throw new MappingException("Discriminator mapping required for single table polymorphic persistence");
+
+				forceDiscriminator = persistentClass.IsForceDiscriminator;
+				IEnumerator<ISelectable> iSel = discrimValue.ColumnIterator.GetEnumerator();
+				iSel.MoveNext();
+				ISelectable selectable = iSel.Current;
+				if (discrimValue.HasFormula)
+				{
+					Formula formula = (Formula)selectable;
+					discriminatorFormula = formula.FormulaString;
+					discriminatorFormulaTemplate = formula.GetTemplate(factory.Dialect, factory.SQLFunctionRegistry);
+					discriminatorColumnName = null;
+					discriminatorAlias = Discriminator_Alias;
+				}
+				else
+				{
+					Column column = (Column)selectable;
+					discriminatorColumnName = column.GetQuotedName(factory.Dialect);
+					discriminatorAlias = column.GetAlias(factory.Dialect, persistentClass.RootTable);
+					discriminatorFormula = null;
+					discriminatorFormulaTemplate = null;
+				}
+				discriminatorType = persistentClass.Discriminator.Type;
+				if (persistentClass.IsDiscriminatorValueNull)
+				{
+					discriminatorValue = NullDiscriminator;
+					discriminatorSQLValue = InFragment.Null;
+					discriminatorInsertable = false;
+				}
+				else if (persistentClass.IsDiscriminatorValueNotNull)
+				{
+					discriminatorValue = NotNullDiscriminator;
+					discriminatorSQLValue = InFragment.NotNull;
+					discriminatorInsertable = false;
+				}
+				else
+				{
+					discriminatorInsertable = persistentClass.IsDiscriminatorInsertable && !discrimValue.HasFormula;
+					try
+					{
+						IDiscriminatorType dtype = (IDiscriminatorType)discriminatorType;
+						discriminatorValue = dtype.StringToObject(persistentClass.DiscriminatorValue);
+						discriminatorSQLValue = dtype.ObjectToSQLString(discriminatorValue, factory.Dialect);
+					}
+					catch (InvalidCastException cce)
+					{
+						throw new MappingException(
+							string.Format("Illegal discriminator type: {0} of entity {1}", discriminatorType.Name, persistentClass.EntityName), cce);
+					}
+					catch (Exception e)
+					{
+						throw new MappingException("Could not format discriminator value to SQL string of entity " + persistentClass.EntityName, e);
+					}
+				}
+			}
+			else
+			{
+				forceDiscriminator = false;
+				discriminatorInsertable = false;
+				discriminatorColumnName = null;
+				discriminatorAlias = null;
+				discriminatorType = null;
+				discriminatorValue = null;
+				discriminatorSQLValue = null;
+				discriminatorFormula = null;
+				discriminatorFormulaTemplate = null;
+			}
+
+			#endregion
+
+			#region PROPERTIES
+
+			propertyTableNumbers = new int[PropertySpan];
+			int i2 = 0;
+			foreach (Property prop in persistentClass.PropertyClosureIterator)
+			{
+				propertyTableNumbers[i2++] = persistentClass.GetJoinNumber(prop);
+			}
+
+			List<int> columnJoinNumbers = new List<int>();
+			List<int> formulaJoinedNumbers = new List<int>();
+			List<int> propertyJoinNumbers = new List<int>();
+			foreach (Property prop in persistentClass.SubclassPropertyClosureIterator)
+			{
+				int join = persistentClass.GetJoinNumber(prop);
+				propertyJoinNumbers.Add(join);
+
+				propertyTableNumbersByNameAndSubclass[prop.PersistentClass.EntityName + '.' + prop.Name] = join;
+				foreach (ISelectable thing in prop.ColumnIterator)
+				{
+					if (thing.IsFormula)
+						formulaJoinedNumbers.Add(join);
+					else
+						columnJoinNumbers.Add(join);
+				}
+			}
+
+			subclassColumnTableNumberClosure = columnJoinNumbers.ToArray();
+			subclassFormulaTableNumberClosure = formulaJoinedNumbers.ToArray();
+			subclassPropertyTableNumberClosure = propertyJoinNumbers.ToArray();
+
+			int subclassSpan = persistentClass.SubclassSpan + 1;
+			subclassClosure = new string[subclassSpan];
+			subclassClosure[0] = EntityName;
+			if (persistentClass.IsPolymorphic)
+				subclassesByDiscriminatorValue[discriminatorValue] = EntityName;
+
+			#endregion
+
+			#region SUBCLASSES
+			if (persistentClass.IsPolymorphic)
+			{
+				int k = 1;
+				foreach (Subclass sc in persistentClass.SubclassIterator)
+				{
+					subclassClosure[k++] = sc.EntityName;
+					if (sc.IsDiscriminatorValueNull)
+					{
+						subclassesByDiscriminatorValue[NullDiscriminator] = sc.EntityName;
+					}
+					else if (sc.IsDiscriminatorValueNotNull)
+					{
+						subclassesByDiscriminatorValue[NotNullDiscriminator] = sc.EntityName;
+					}
+					else
+					{
+						if (discriminatorType == null)
+							throw new MappingException("Not available discriminator type of entity " + persistentClass.EntityName);
+						try
+						{
+							IDiscriminatorType dtype = (IDiscriminatorType)discriminatorType;
+							subclassesByDiscriminatorValue[dtype.StringToObject(sc.DiscriminatorValue)] = sc.EntityName;
+						}
+						catch (InvalidCastException cce)
+						{
+							throw new MappingException(
+								string.Format("Illegal discriminator type: {0} of entity {1}", discriminatorType.Name, persistentClass.EntityName), cce);
+						}
+						catch (Exception e)
+						{
+							throw new MappingException("Error parsing discriminator value of entity " + persistentClass.EntityName, e);
+						}
+					}
+				}
+			}
+
+			#endregion
+
+			InitLockers();
+
+			InitSubclassPropertyAliasesMap(persistentClass);
+
+			PostConstruct(mapping);
+		}
+
+		public override string DiscriminatorColumnName
+		{
+			get { return discriminatorColumnName; }
+		}
+
+		protected override string DiscriminatorFormulaTemplate
+		{
+			get { return discriminatorFormulaTemplate; }
+		}
+
+		public override IType DiscriminatorType
+		{
+			get { return discriminatorType; }
+		}
+
+		public override string DiscriminatorSQLValue
+		{
+			get { return discriminatorSQLValue; }
+		}
+
+		public override object DiscriminatorValue
+		{
+			get { return discriminatorValue; }
+		}
+
+		public virtual string[] SubclassClosure
+		{
+			get { return subclassClosure; }
+		}
+
+		public override string[] PropertySpaces
+		{
+			get { return spaces; }
+		}
+
+		protected internal override int[] PropertyTableNumbersInSelect
+		{
+			get { return propertyTableNumbers; }
+		}
+
+		protected override int[] SubclassColumnTableNumberClosure
+		{
+			get { return subclassColumnTableNumberClosure; }
+		}
+
+		protected override int[] SubclassFormulaTableNumberClosure
+		{
+			get { return subclassFormulaTableNumberClosure; }
+		}
+
+		protected internal override int[] PropertyTableNumbers
+		{
+			get { return propertyTableNumbers; }
+		}
+
+		public override bool IsMultiTable
+		{
+			get { return TableSpan > 1; }
+		}
+
+		public override string[] ConstraintOrderedTableNameClosure
+		{
+			get { return constraintOrderedTableNames; }
+		}
+
+		public override string[][] ContraintOrderedTableKeyColumnClosure
+		{
+			get { return constraintOrderedKeyColumnNames; }
+		}
+
+		protected override bool IsInverseTable(int j)
+		{
+			return isInverseTable[j];
+		}
+
+		protected override bool IsInverseSubclassTable(int j)
+		{
+			return isInverseSubclassTable[j];
+		}
+
+		protected internal override string DiscriminatorAlias
+		{
+			get { return discriminatorAlias; }
+		}
+
+		public override string TableName
+		{
+			get { return qualifiedTableNames[0]; }
+		}
+
+		public override string GetSubclassForDiscriminatorValue(object value)
+		{
+			string result;
+			if (value == null)
+			{
+				subclassesByDiscriminatorValue.TryGetValue(NullDiscriminator, out result);
+			}
+			else
+			{
+				if (!subclassesByDiscriminatorValue.TryGetValue(value, out result))
+					subclassesByDiscriminatorValue.TryGetValue(NotNullDiscriminator, out result);
+			}
+			return result;
+		}
+
+		protected bool IsDiscriminatorFormula
+		{
+			get { return discriminatorColumnName == null; }
+		}
+
+		protected string DiscriminatorFormula
+		{
+			get { return discriminatorFormula; }
+		}
+
+		protected override string GetTableName(int table)
+		{
+			return qualifiedTableNames[table];
+		}
+
+		protected override string[] GetKeyColumns(int table)
+		{
+			return keyColumnNames[table];
+		}
+
+		protected override bool IsTableCascadeDeleteEnabled(int j)
+		{
+			return cascadeDeleteEnabled[j];
+		}
+
+		protected override bool IsPropertyOfTable(int property, int table)
+		{
+			return propertyTableNumbers[property] == table;
+		}
+
+		protected override bool IsSubclassTableSequentialSelect(int table)
+		{
+			return subclassTableSequentialSelect[table] && !isClassOrSuperclassTable[table];
+		}
+
+		public override string FromTableFragment(string name)
+		{
+			return TableName + ' ' + name;
+		}
+
+		public override string FilterFragment(string alias)
+		{
+			string result = DiscriminatorFilterFragment(alias);
+			if (HasWhere)
+				result += " and " + GetSQLWhereString(alias);
+
+			return result;
+		}
+
+		public override string OneToManyFilterFragment(string alias)
+		{
+			return forceDiscriminator ? DiscriminatorFilterFragment(alias) : string.Empty;
+		}
+
+		private string DiscriminatorFilterFragment(string alias)
+		{
+			const string abstractClassWithNoSubclassExceptionMessageTemplate = 
+@"The class {0} can't be instatiated and does not have mapped subclasses; 
+possible solutions:
+- don't map the abstract class
+- map the its subclasses.";
+
+			if (NeedsDiscriminator)
+			{
+				InFragment frag = new InFragment();
+
+				if (IsDiscriminatorFormula)
+				{
+					frag.SetFormula(alias, DiscriminatorFormulaTemplate);
+				}
+				else
+				{
+					frag.SetColumn(alias, DiscriminatorColumnName);
+				}
+
+				string[] subclasses = SubclassClosure;
+				int validValuesForInFragment = 0;
+				foreach (string t in subclasses)
+				{
+					var queryable = (IQueryable) Factory.GetEntityPersister(t);
+					if (!queryable.IsAbstract)
+					{
+						frag.AddValue(queryable.DiscriminatorSQLValue);
+						validValuesForInFragment++;
+					}
+				}
+				if(validValuesForInFragment == 0)
+				{
+					throw new NotSupportedException(string.Format(abstractClassWithNoSubclassExceptionMessageTemplate, subclasses[0]));
+				}
+				StringBuilder buf = new StringBuilder(50).Append(" and ").Append(frag.ToFragmentString().ToString());
+
+				return buf.ToString();
+			}
+			else
+			{
+				return string.Empty;
+			}
+		}
+
+		private bool NeedsDiscriminator
+		{
+			get { return forceDiscriminator || IsInherited; }
+		}
+
+		public override string GetSubclassPropertyTableName(int i)
+		{
+			return subclassTableNameClosure[subclassPropertyTableNumberClosure[i]];
+		}
+
+		protected override void AddDiscriminatorToSelect(SelectFragment select, string name, string suffix)
+		{
+			if (IsDiscriminatorFormula)
+				select.AddFormula(name, DiscriminatorFormulaTemplate, DiscriminatorAlias);
+			else
+				select.AddColumn(name, DiscriminatorColumnName, DiscriminatorAlias);
+		}
+
+		protected override int GetSubclassPropertyTableNumber(int i)
+		{
+			return subclassPropertyTableNumberClosure[i];
+		}
+
+		protected override int TableSpan
+		{
+			get { return joinSpan; }
+		}
+
+		protected override void AddDiscriminatorToInsert(SqlInsertBuilder insert)
+		{
+			if (discriminatorInsertable)
+				insert.AddColumn(DiscriminatorColumnName, DiscriminatorSQLValue);
+		}
+
+		protected override bool IsSubclassPropertyDeferred(string propertyName, string entityName)
+		{
+			return
+				hasSequentialSelects && IsSubclassTableSequentialSelect(GetSubclassPropertyTableNumber(propertyName, entityName));
+		}
+
+		public override bool HasSequentialSelect
+		{
+			get { return hasSequentialSelects; }
+		}
+
+		public int GetSubclassPropertyTableNumber(string propertyName, string entityName)
+		{
+			IType type = propertyMapping.ToType(propertyName);
+			if (type.IsAssociationType && ((IAssociationType)type).UseLHSPrimaryKey)
+				return 0;
+			int tabnum;
+			propertyTableNumbersByNameAndSubclass.TryGetValue(entityName + '.' + propertyName, out tabnum);
+			return tabnum;
+		}
+
+		protected override SqlString GetSequentialSelect(string entityName)
+		{
+			SqlString result;
+			sequentialSelectStringsByEntityName.TryGetValue(entityName, out result);
+			return result;
+		}
+
+		private SqlString GenerateSequentialSelect(ILoadable persister)
+		{
+			//note that this method could easily be moved up to BasicEntityPersister,
+			//if we ever needed to reuse it from other subclasses
+
+			//figure out which tables need to be fetched (only those that contains at least a no-lazy-property)
+			AbstractEntityPersister subclassPersister = (AbstractEntityPersister)persister;
+			var tableNumbers = new HashSet<int>();
+			string[] props = subclassPersister.PropertyNames;
+			string[] classes = subclassPersister.PropertySubclassNames;
+			for (int i = 0; i < props.Length; i++)
+			{
+				int propTableNumber = GetSubclassPropertyTableNumber(props[i], classes[i]);
+				if (IsSubclassTableSequentialSelect(propTableNumber) && !IsSubclassTableLazy(propTableNumber))
+				{
+					tableNumbers.Add(propTableNumber);
+				}
+			}
+			if ((tableNumbers.Count == 0))
+				return null;
+
+			//figure out which columns are needed (excludes lazy-properties)
+			List<int> columnNumbers = new List<int>();
+			int[] columnTableNumbers = SubclassColumnTableNumberClosure;
+			for (int i = 0; i < SubclassColumnClosure.Length; i++)
+			{
+				if (tableNumbers.Contains(columnTableNumbers[i]))
+				{
+					columnNumbers.Add(i);
+				}
+			}
+
+			//figure out which formulas are needed (excludes lazy-properties)
+			List<int> formulaNumbers = new List<int>();
+			int[] formulaTableNumbers = SubclassFormulaTableNumberClosure;
+			for (int i = 0; i < SubclassFormulaTemplateClosure.Length; i++)
+			{
+				if (tableNumbers.Contains(formulaTableNumbers[i]))
+				{
+					formulaNumbers.Add(i);
+				}
+			}
+
+			//render the SQL
+			return RenderSelect(tableNumbers.ToArray(), columnNumbers.ToArray(), formulaNumbers.ToArray());
+		}
+
+		protected override string[] GetSubclassTableKeyColumns(int j)
+		{
+			return subclassTableKeyColumnClosure[j];
+		}
+
+		public override string GetSubclassTableName(int j)
+		{
+			return subclassTableNameClosure[j];
+		}
+
+		protected override int SubclassTableSpan
+		{
+			get { return subclassTableNameClosure.Length; }
+		}
+
+		protected override bool IsClassOrSuperclassTable(int j)
+		{
+			return isClassOrSuperclassTable[j];
+		}
+
+		protected internal override bool IsSubclassTableLazy(int j)
+		{
+			return subclassTableIsLazyClosure[j];
+		}
+
+		protected override bool IsNullableTable(int j)
+		{
+			return isNullableTable[j];
+		}
+
+		protected override bool IsNullableSubclassTable(int j)
+		{
+			return isNullableSubclassTable[j];
+		}
+
+		public override string GetPropertyTableName(string propertyName)
+		{
+			int? index = EntityMetamodel.GetPropertyIndexOrNull(propertyName);
+			if (!index.HasValue) return null;
+			return qualifiedTableNames[propertyTableNumbers[index.Value]];
+		}
+
+		public override void PostInstantiate()
+		{
+			base.PostInstantiate();
+			if (hasSequentialSelects)
+			{
+				string[] entityNames = SubclassClosure;
+				for (int i = 1; i < entityNames.Length; i++)
+				{
+					ILoadable loadable = (ILoadable)Factory.GetEntityPersister(entityNames[i]);
+					if (!loadable.IsAbstract)
+					{
+						//perhaps not really necessary...
+						SqlString sequentialSelect = GenerateSequentialSelect(loadable);
+						sequentialSelectStringsByEntityName[entityNames[i]] = sequentialSelect;
+					}
+				}
+			}
+		}
+	}
+}