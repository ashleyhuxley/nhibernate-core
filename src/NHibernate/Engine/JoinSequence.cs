using System;
using System.Collections.Generic;
using System.Text;
using NHibernate.Hql.Ast.ANTLR.Tree;
using NHibernate.Persister.Collection;
using NHibernate.Persister.Entity;
using NHibernate.SqlCommand;
using NHibernate.Type;
using NHibernate.Util;

namespace NHibernate.Engine
{
	public class JoinSequence
	{
		private readonly ISessionFactoryImplementor factory;
		private readonly List<Join> joins = new List<Join>();
		private bool useThetaStyle = false;
		private readonly SqlStringBuilder conditions = new SqlStringBuilder();
		private string rootAlias;
		private IJoinable rootJoinable;
		private ISelector selector;
		private JoinSequence next;
		private bool isFromPart = false;

		public override string ToString()
		{
			StringBuilder buf = new StringBuilder();
			buf.Append("JoinSequence{");
			if (rootJoinable != null)
			{
				buf.Append(rootJoinable)
					.Append('[')
					.Append(rootAlias)
					.Append(']');
			}
			for (int i = 0; i < joins.Count; i++)
			{
				buf.Append("->").Append(joins[i]);
			}
			return buf.Append('}').ToString();
		}

		private sealed class Join : IJoin
		{
			private readonly IAssociationType associationType;
			private readonly IJoinable joinable;
			private JoinType joinType;
			private readonly string alias;
			private readonly string[] lhsColumns;
			private readonly string[] rhsColumns;

			public Join(ISessionFactoryImplementor factory, IAssociationType associationType, string alias, JoinType joinType,
						string[] lhsColumns)
			{
				this.associationType = associationType;
				this.joinable = associationType.GetAssociatedJoinable(factory);
				this.alias = alias;
				this.joinType = joinType;
				this.lhsColumns = lhsColumns;
				this.rhsColumns = lhsColumns.Length > 0
					? JoinHelper.GetRHSColumnNames(joinable, associationType)
					: Array.Empty<string>();
			}

			public string Alias
			{
				get { return alias; }
			}

			public IAssociationType AssociationType
			{
				get { return associationType; }
			}

			public IJoinable Joinable
			{
				get { return joinable; }
			}

			public JoinType JoinType
			{
				get { return joinType; }
				internal set { joinType = value; }
			}

			public string[] LHSColumns
			{
				get { return lhsColumns; }
			}

			public string[] RHSColumns
			{
				get { return rhsColumns; }
			}

			public override string ToString()
			{
				return joinable.ToString() + '[' + alias + ']';
			}
		}

		public JoinSequence(ISessionFactoryImplementor factory)
		{
			this.factory = factory;
		}

		public JoinSequence GetFromPart()
		{
			JoinSequence fromPart = new JoinSequence(factory);
			fromPart.joins.AddRange(this.joins);
			fromPart.useThetaStyle = this.useThetaStyle;
			fromPart.rootAlias = this.rootAlias;
			fromPart.rootJoinable = this.rootJoinable;
			fromPart.selector = this.selector;
			fromPart.next = this.next == null ? null : this.next.GetFromPart();
			fromPart.isFromPart = true;
			return fromPart;
		}

		public JoinSequence Copy()
		{
			JoinSequence copy = new JoinSequence(factory);
			copy.joins.AddRange(this.joins);
			copy.useThetaStyle = this.useThetaStyle;
			copy.rootAlias = this.rootAlias;
			copy.rootJoinable = this.rootJoinable;
			copy.selector = this.selector;
			copy.next = this.next == null ? null : this.next.Copy();
			copy.isFromPart = this.isFromPart;
			copy.conditions.Add(this.conditions.ToSqlString());
			return copy;
		}

		public JoinSequence AddJoin(IAssociationType associationType, string alias, JoinType joinType, string[] referencingKey)
		{
			joins.Add(new Join(factory, associationType, alias, joinType, referencingKey));
			return this;
		}

		public JoinFragment ToJoinFragment()
		{
			return ToJoinFragment(CollectionHelper.EmptyDictionary<string, IFilter>(), true);
		}

		public JoinFragment ToJoinFragment(IDictionary<string, IFilter> enabledFilters, bool includeExtraJoins)
		{
			return ToJoinFragment(enabledFilters, includeExtraJoins, true, null);
		}

		public JoinFragment ToJoinFragment(IDictionary<string, IFilter> enabledFilters, bool includeAllSubclassJoins, SqlString withClause)
		{
			return ToJoinFragment(enabledFilters, includeAllSubclassJoins, true, withClause);
		}

		// Since 5.4
		[Obsolete("This method has no more usages and will be removed in a future version.")]
		public JoinFragment ToJoinFragment(
			IDictionary<string, IFilter> enabledFilters,
			bool includeExtraJoins,
			SqlString withClauseFragment,
			string withClauseJoinAlias)
		{
			return ToJoinFragment(enabledFilters, includeExtraJoins, true, withClauseFragment);
		}

		internal JoinFragment ToJoinFragment(
			IDictionary<string, IFilter> enabledFilters,
			bool includeAllSubclassJoins,
			bool renderSubclassJoins,
			SqlString withClauseFragment)
		{
			QueryJoinFragment joinFragment = new QueryJoinFragment(factory.Dialect, useThetaStyle);
			if (rootJoinable != null)
			{
				joinFragment.AddCrossJoin(rootJoinable.TableName, rootAlias);
				string filterCondition = rootJoinable.FilterFragment(rootAlias, enabledFilters);
				// JoinProcessor needs to know if the where clause fragment came from a dynamic filter or not so it
				// can put the where clause fragment in the right place in the SQL AST.   'hasFilterCondition' keeps track
				// of that fact.
				joinFragment.HasFilterCondition = joinFragment.AddCondition(filterCondition);
				AddSubclassJoins(joinFragment, rootAlias, rootJoinable, true, includeAllSubclassJoins);
			}

			var withClauses = new SqlString[joins.Count];
			IJoinable last = rootJoinable;
			for (int i = 0; i < joins.Count; i++)
			{
				Join join = joins[i];

				withClauses[i] = GetWithClause(enabledFilters, ref withClauseFragment, join, last);
				last = join.Joinable;
			}

			if (rootJoinable == null && TableGroupJoinHelper.ProcessAsTableGroupJoin(joins, withClauses, includeAllSubclassJoins, joinFragment, alias => IsIncluded(alias), factory))
			{
				return joinFragment;
			}

			for (int i = 0; i < joins.Count; i++)
			{
				Join join = joins[i];

				// NH: the variable "condition" have to be a SqlString because it may contains Parameter instances with BackTrack
				joinFragment.AddJoin(
					join.Joinable.TableName,
					join.Alias,
					join.LHSColumns,
					join.RHSColumns,
					join.JoinType,
					withClauses[i]
				);

				AddSubclassJoins(joinFragment, join.Alias, join.Joinable, join.JoinType == JoinType.InnerJoin, renderSubclassJoins);
			}

			if (next != null)
			{
				joinFragment.AddFragment(next.ToJoinFragment(enabledFilters, includeAllSubclassJoins));
			}
			joinFragment.AddCondition(conditions.ToSqlString());
			if (isFromPart)
				joinFragment.ClearWherePart();
			return joinFragment;
		}

		private SqlString GetWithClause(IDictionary<string, IFilter> enabledFilters, ref SqlString withClauseFragment, Join join, IJoinable last)
		{
			string on = join.AssociationType.GetOnCondition(join.Alias, factory, enabledFilters);
			var withConditions = new List<object>();

			if (!string.IsNullOrEmpty(on))
				withConditions.Add(on);

			if (last != null &&
				IsManyToManyRoot(last) &&
				((IQueryableCollection) last).ElementType == join.AssociationType)
			{
				// the current join represents the join between a many-to-many association table
				// and its "target" table.  Here we need to apply any additional filters
				// defined specifically on the many-to-many
				string manyToManyFilter = ((IQueryableCollection) last)
					.GetManyToManyFilterFragment(join.Alias, enabledFilters);

				if (!string.IsNullOrEmpty(manyToManyFilter))
					withConditions.Add(manyToManyFilter);
			}
			else if (string.IsNullOrEmpty(on))
			{
				// NH Different behavior : NH1179 and NH1293
				// Apply filters for entity joins and Many-To-One association
				var enabledForManyToOne = FilterHelper.GetEnabledForManyToOne(enabledFilters);
				if (ForceFilter || enabledForManyToOne.Count > 0)
					withConditions.Add(join.Joinable.FilterFragment(join.Alias, enabledForManyToOne));
			}

			if (withClauseFragment != null && !IsManyToManyRoot(join.Joinable))
			{
				withConditions.Add(withClauseFragment);
				withClauseFragment = null;
			}

			return SqlStringHelper.JoinParts(" and ", withConditions);
		}

		private bool IsManyToManyRoot(IJoinable joinable)
		{
			if (joinable != null && joinable.IsCollection)
			{
				IQueryableCollection persister = (IQueryableCollection) joinable;
				return persister.IsManyToMany;
			}
			return false;
		}

		private bool IsIncluded(string alias)
		{
			return selector != null && selector.IncludeSubclasses(alias);
		}

		private void AddSubclassJoins(JoinFragment joinFragment, String alias, IJoinable joinable, bool innerJoin, bool includeSubclassJoins)
		{
			bool include = includeSubclassJoins && IsIncluded(alias);
			joinFragment.AddJoins(joinable.FromJoinFragment(alias, innerJoin, include),
			                      joinable.WhereJoinFragment(alias, innerJoin, include));
		}

		public JoinSequence AddCondition(SqlString condition)
		{
			if (!condition.IsEmptyOrWhitespace())
			{
				if (!condition.StartsWithCaseInsensitive(" and "))
					conditions.Add(" and ");
				conditions.Add(condition);
			}
			return this;
		}

		public JoinSequence AddCondition(string alias, string[] columns, string condition, bool appendParameter)
		{
			for (int i = 0; i < columns.Length; i++)
			{
				conditions.Add(" and ")
					.Add(alias)
					.Add(".")
					.Add(columns[i])
					.Add(condition);
				if (appendParameter)
				{
					conditions.AddParameter();
				}
			}
			return this;
		}

		public JoinSequence SetRoot(IJoinable joinable, string alias)
		{
			this.rootAlias = alias;
			this.rootJoinable = joinable;
			return this;
		}

		public JoinSequence SetNext(JoinSequence next)
		{
			this.next = next;
			return this;
		}

		public JoinSequence SetSelector(ISelector s)
		{
			this.selector = s;
			return this;
		}

		public JoinSequence SetUseThetaStyle(bool useThetaStyle)
		{
			this.useThetaStyle = useThetaStyle;
			return this;
		}

		public bool IsThetaStyle
		{
			get { return useThetaStyle; }
		}

		public int JoinCount
		{
			get { return joins.Count; }
		}

		public interface ISelector
		{
			bool IncludeSubclasses(string alias);
		}

		internal string RootAlias => rootAlias;

		public ISessionFactoryImplementor Factory => factory;

		internal bool ForceFilter { get; set; }

<<<<<<< HEAD
		public JoinSequence AddJoin(FromElement fromElement)
		{
			joins.AddRange(fromElement.JoinSequence.joins);
			return this;
=======
		internal void SetJoinType(JoinType joinType)
		{
			joins[0].JoinType = joinType;
			SetUseThetaStyle(false);
>>>>>>> 211891f5
		}
	}
}<|MERGE_RESOLUTION|>--- conflicted
+++ resolved
@@ -358,17 +358,16 @@
 
 		internal bool ForceFilter { get; set; }
 
-<<<<<<< HEAD
 		public JoinSequence AddJoin(FromElement fromElement)
 		{
 			joins.AddRange(fromElement.JoinSequence.joins);
 			return this;
-=======
+		}
+
 		internal void SetJoinType(JoinType joinType)
 		{
 			joins[0].JoinType = joinType;
 			SetUseThetaStyle(false);
->>>>>>> 211891f5
 		}
 	}
 }