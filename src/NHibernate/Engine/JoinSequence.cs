using System;
using System.Collections.Generic;
using System.Text;
using NHibernate.Hql.Ast.ANTLR.Tree;
using NHibernate.Persister.Collection;
using NHibernate.Persister.Entity;
using NHibernate.SqlCommand;
using NHibernate.Type;
using NHibernate.Util;

namespace NHibernate.Engine
{
	public class JoinSequence
	{
		private readonly ISessionFactoryImplementor factory;
		private readonly List<Join> joins = new List<Join>();
		private bool useThetaStyle = false;
		private readonly SqlStringBuilder conditions = new SqlStringBuilder();
		private string rootAlias;
		private IJoinable rootJoinable;
		private ISelector selector;
		private JoinSequence next;
		private bool isFromPart = false;

		public override string ToString()
		{
			StringBuilder buf = new StringBuilder();
			buf.Append("JoinSequence{");
			if (rootJoinable != null)
			{
				buf.Append(rootJoinable)
					.Append('[')
					.Append(rootAlias)
					.Append(']');
			}
			for (int i = 0; i < joins.Count; i++)
			{
				buf.Append("->").Append(joins[i]);
			}
			return buf.Append('}').ToString();
		}

		private sealed class Join : IJoin
		{
			private readonly IAssociationType associationType;
			private readonly IJoinable joinable;
			private readonly JoinType joinType;
			private readonly string alias;
			private readonly string[] lhsColumns;

			public Join(ISessionFactoryImplementor factory, IAssociationType associationType, string alias, JoinType joinType,
						string[] lhsColumns)
			{
				this.associationType = associationType;
				this.joinable = associationType.GetAssociatedJoinable(factory);
				this.alias = alias;
				this.joinType = joinType;
				this.lhsColumns = lhsColumns;
			}

			public string Alias
			{
				get { return alias; }
			}

			public IAssociationType AssociationType
			{
				get { return associationType; }
			}

			public IJoinable Joinable
			{
				get { return joinable; }
			}

			public JoinType JoinType
			{
				get { return joinType; }
			}

			public string[] LHSColumns
			{
				get { return lhsColumns; }
			}

			public override string ToString()
			{
				return joinable.ToString() + '[' + alias + ']';
			}
		}

		public JoinSequence(ISessionFactoryImplementor factory)
		{
			this.factory = factory;
		}

		public JoinSequence GetFromPart()
		{
			JoinSequence fromPart = new JoinSequence(factory);
			fromPart.joins.AddRange(this.joins);
			fromPart.useThetaStyle = this.useThetaStyle;
			fromPart.rootAlias = this.rootAlias;
			fromPart.rootJoinable = this.rootJoinable;
			fromPart.selector = this.selector;
			fromPart.next = this.next == null ? null : this.next.GetFromPart();
			fromPart.isFromPart = true;
			return fromPart;
		}

		public JoinSequence Copy()
		{
			JoinSequence copy = new JoinSequence(factory);
			copy.joins.AddRange(this.joins);
			copy.useThetaStyle = this.useThetaStyle;
			copy.rootAlias = this.rootAlias;
			copy.rootJoinable = this.rootJoinable;
			copy.selector = this.selector;
			copy.next = this.next == null ? null : this.next.Copy();
			copy.isFromPart = this.isFromPart;
			copy.conditions.Add(this.conditions.ToSqlString());
			return copy;
		}

		public JoinSequence AddJoin(IAssociationType associationType, string alias, JoinType joinType, string[] referencingKey)
		{
			joins.Add(new Join(factory, associationType, alias, joinType, referencingKey));
			return this;
		}

		public JoinFragment ToJoinFragment()
		{
			return ToJoinFragment(CollectionHelper.EmptyDictionary<string, IFilter>(), true);
		}

		public JoinFragment ToJoinFragment(IDictionary<string, IFilter> enabledFilters, bool includeExtraJoins)
		{
			return ToJoinFragment(enabledFilters, includeExtraJoins, true, null);
		}

		public JoinFragment ToJoinFragment(IDictionary<string, IFilter> enabledFilters, bool includeAllSubclassJoins, SqlString withClause)
		{
			return ToJoinFragment(enabledFilters, includeAllSubclassJoins, true, withClause);
		}

		// Since 5.4
		[Obsolete("This method has no more usages and will be removed in a future version.")]
		public JoinFragment ToJoinFragment(
			IDictionary<string, IFilter> enabledFilters,
			bool includeExtraJoins,
			SqlString withClauseFragment,
			string withClauseJoinAlias)
		{
			return ToJoinFragment(enabledFilters, includeExtraJoins, true, withClauseFragment);
		}

		internal JoinFragment ToJoinFragment(
			IDictionary<string, IFilter> enabledFilters,
			bool includeAllSubclassJoins,
			bool renderSubclassJoins,
			SqlString withClauseFragment)
		{
			QueryJoinFragment joinFragment = new QueryJoinFragment(factory.Dialect, useThetaStyle);
			if (rootJoinable != null)
			{
				joinFragment.AddCrossJoin(rootJoinable.TableName, rootAlias);
				string filterCondition = rootJoinable.FilterFragment(rootAlias, enabledFilters);
				// JoinProcessor needs to know if the where clause fragment came from a dynamic filter or not so it
				// can put the where clause fragment in the right place in the SQL AST.   'hasFilterCondition' keeps track
				// of that fact.
				joinFragment.HasFilterCondition = joinFragment.AddCondition(filterCondition);
				AddSubclassJoins(joinFragment, rootAlias, rootJoinable, true, includeAllSubclassJoins);
			}

			var withClauses = new SqlString[joins.Count];
			IJoinable last = rootJoinable;
			for (int i = 0; i < joins.Count; i++)
			{
				Join join = joins[i];
<<<<<<< HEAD
=======
				string on = join.AssociationType.GetOnCondition(join.Alias, factory, enabledFilters);
				SqlString condition = new SqlString();
				if (last != null &&
						IsManyToManyRoot(last) &&
						((IQueryableCollection)last).ElementType == join.AssociationType)
				{
					// the current join represents the join between a many-to-many association table
					// and its "target" table.  Here we need to apply any additional filters
					// defined specifically on the many-to-many
					string manyToManyFilter = ((IQueryableCollection)last)
						.GetManyToManyFilterFragment(join.Alias, enabledFilters);
					condition = new SqlString("".Equals(manyToManyFilter)
												? on
												: "".Equals(on)
														? manyToManyFilter
														: on + " and " + manyToManyFilter);
				}
				else
				{
					// NH Different behavior : NH1179 and NH1293
					// Apply filters for entity joins and Many-To-One association
					var enabledForManyToOne = FilterHelper.GetEnabledForManyToOne(enabledFilters);
					condition = new SqlString(string.IsNullOrEmpty(on) && (ForceFilter || enabledForManyToOne.Count > 0)
					            	? join.Joinable.FilterFragment(join.Alias, enabledForManyToOne)
					            	: on);
				}
>>>>>>> 5ec48216

				withClauses[i] = GetWithClause(enabledFilters, ref withClauseFragment, join, last);
				last = join.Joinable;
			}

			if (rootJoinable == null && TableGroupJoinHelper.ProcessAsTableGroupJoin(joins, withClauses, includeAllSubclassJoins, joinFragment, alias => IsIncluded(alias), factory))
			{
				return joinFragment;
			}

			for (int i = 0; i < joins.Count; i++)
			{
				Join join = joins[i];

				// NH: the variable "condition" have to be a SqlString because it may contains Parameter instances with BackTrack
				joinFragment.AddJoin(
					join.Joinable.TableName,
					join.Alias,
					join.LHSColumns,
					JoinHelper.GetRHSColumnNames(join.AssociationType, factory),
					join.JoinType,
					withClauses[i]
				);

				AddSubclassJoins(joinFragment, join.Alias, join.Joinable, join.JoinType == JoinType.InnerJoin, renderSubclassJoins);
			}

			if (next != null)
			{
				joinFragment.AddFragment(next.ToJoinFragment(enabledFilters, includeAllSubclassJoins));
			}
			joinFragment.AddCondition(conditions.ToSqlString());
			if (isFromPart)
				joinFragment.ClearWherePart();
			return joinFragment;
		}

		private SqlString GetWithClause(IDictionary<string, IFilter> enabledFilters, ref SqlString withClauseFragment, Join join, IJoinable last)
		{
			string on = join.AssociationType.GetOnCondition(join.Alias, factory, enabledFilters);
			var withConditions = new List<object>();

			if (!string.IsNullOrEmpty(on))
				withConditions.Add(on);

			if (last != null &&
				IsManyToManyRoot(last) &&
				((IQueryableCollection) last).ElementType == join.AssociationType)
			{
				// the current join represents the join between a many-to-many association table
				// and its "target" table.  Here we need to apply any additional filters
				// defined specifically on the many-to-many
				string manyToManyFilter = ((IQueryableCollection) last)
					.GetManyToManyFilterFragment(join.Alias, enabledFilters);

				if (!string.IsNullOrEmpty(manyToManyFilter))
					withConditions.Add(manyToManyFilter);
			}
			else if (string.IsNullOrEmpty(on))
			{
				// NH Different behavior : NH1179 and NH1293
				// Apply filters in Many-To-One association
				var enabledForManyToOne = FilterHelper.GetEnabledForManyToOne(enabledFilters);
				if (enabledForManyToOne.Count > 0)
					withConditions.Add(join.Joinable.FilterFragment(join.Alias, enabledForManyToOne));
			}

			if (withClauseFragment != null && !IsManyToManyRoot(join.Joinable))
			{
				withConditions.Add(withClauseFragment);
				withClauseFragment = null;
			}

			return SqlStringHelper.JoinParts(" and ", withConditions);
		}

		private bool IsManyToManyRoot(IJoinable joinable)
		{
			if (joinable != null && joinable.IsCollection)
			{
				IQueryableCollection persister = (IQueryableCollection) joinable;
				return persister.IsManyToMany;
			}
			return false;
		}

		private bool IsIncluded(string alias)
		{
			return selector != null && selector.IncludeSubclasses(alias);
		}

		private void AddSubclassJoins(JoinFragment joinFragment, String alias, IJoinable joinable, bool innerJoin, bool includeSubclassJoins)
		{
			bool include = includeSubclassJoins && IsIncluded(alias);
			joinFragment.AddJoins(joinable.FromJoinFragment(alias, innerJoin, include),
			                      joinable.WhereJoinFragment(alias, innerJoin, include));
		}

		public JoinSequence AddCondition(SqlString condition)
		{
			if (!condition.IsEmptyOrWhitespace())
			{
				if (!condition.StartsWithCaseInsensitive(" and "))
					conditions.Add(" and ");
				conditions.Add(condition);
			}
			return this;
		}

		public JoinSequence AddCondition(string alias, string[] columns, string condition, bool appendParameter)
		{
			for (int i = 0; i < columns.Length; i++)
			{
				conditions.Add(" and ")
					.Add(alias)
					.Add(".")
					.Add(columns[i])
					.Add(condition);
				if (appendParameter)
				{
					conditions.AddParameter();
				}
			}
			return this;
		}

		public JoinSequence SetRoot(IJoinable joinable, string alias)
		{
			this.rootAlias = alias;
			this.rootJoinable = joinable;
			return this;
		}

		public JoinSequence SetNext(JoinSequence next)
		{
			this.next = next;
			return this;
		}

		public JoinSequence SetSelector(ISelector s)
		{
			this.selector = s;
			return this;
		}

		public JoinSequence SetUseThetaStyle(bool useThetaStyle)
		{
			this.useThetaStyle = useThetaStyle;
			return this;
		}

		public bool IsThetaStyle
		{
			get { return useThetaStyle; }
		}

		public int JoinCount
		{
			get { return joins.Count; }
		}

		public interface ISelector
		{
			bool IncludeSubclasses(string alias);
		}

		internal string RootAlias => rootAlias;

		public ISessionFactoryImplementor Factory => factory;

<<<<<<< HEAD
		public JoinSequence AddJoin(FromElement fromElement)
		{
			joins.AddRange(fromElement.JoinSequence.joins);
			return this;
		}
=======
		internal bool ForceFilter { get; set; }
>>>>>>> 5ec48216
	}
}<|MERGE_RESOLUTION|>--- conflicted
+++ resolved
@@ -176,35 +176,6 @@
 			for (int i = 0; i < joins.Count; i++)
 			{
 				Join join = joins[i];
-<<<<<<< HEAD
-=======
-				string on = join.AssociationType.GetOnCondition(join.Alias, factory, enabledFilters);
-				SqlString condition = new SqlString();
-				if (last != null &&
-						IsManyToManyRoot(last) &&
-						((IQueryableCollection)last).ElementType == join.AssociationType)
-				{
-					// the current join represents the join between a many-to-many association table
-					// and its "target" table.  Here we need to apply any additional filters
-					// defined specifically on the many-to-many
-					string manyToManyFilter = ((IQueryableCollection)last)
-						.GetManyToManyFilterFragment(join.Alias, enabledFilters);
-					condition = new SqlString("".Equals(manyToManyFilter)
-												? on
-												: "".Equals(on)
-														? manyToManyFilter
-														: on + " and " + manyToManyFilter);
-				}
-				else
-				{
-					// NH Different behavior : NH1179 and NH1293
-					// Apply filters for entity joins and Many-To-One association
-					var enabledForManyToOne = FilterHelper.GetEnabledForManyToOne(enabledFilters);
-					condition = new SqlString(string.IsNullOrEmpty(on) && (ForceFilter || enabledForManyToOne.Count > 0)
-					            	? join.Joinable.FilterFragment(join.Alias, enabledForManyToOne)
-					            	: on);
-				}
->>>>>>> 5ec48216
 
 				withClauses[i] = GetWithClause(enabledFilters, ref withClauseFragment, join, last);
 				last = join.Joinable;
@@ -266,9 +237,9 @@
 			else if (string.IsNullOrEmpty(on))
 			{
 				// NH Different behavior : NH1179 and NH1293
-				// Apply filters in Many-To-One association
+				// Apply filters for entity joins and Many-To-One association
 				var enabledForManyToOne = FilterHelper.GetEnabledForManyToOne(enabledFilters);
-				if (enabledForManyToOne.Count > 0)
+				if (ForceFilter || enabledForManyToOne.Count > 0)
 					withConditions.Add(join.Joinable.FilterFragment(join.Alias, enabledForManyToOne));
 			}
 
@@ -375,14 +346,12 @@
 
 		public ISessionFactoryImplementor Factory => factory;
 
-<<<<<<< HEAD
+		internal bool ForceFilter { get; set; }
+
 		public JoinSequence AddJoin(FromElement fromElement)
 		{
 			joins.AddRange(fromElement.JoinSequence.joins);
 			return this;
 		}
-=======
-		internal bool ForceFilter { get; set; }
->>>>>>> 5ec48216
 	}
 }