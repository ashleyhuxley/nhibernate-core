using System;
using System.Collections;
using System.Collections.Generic;
using System.Linq;
using NHibernate.Cfg;
using NHibernate.Collection;
using NHibernate.Engine;
using NHibernate.Persister.Collection;
using NHibernate.Type;
using NHibernate.Util;

namespace NHibernate.Cache
{
	/// <summary>
	/// The standard implementation of the Hibernate <see cref="IQueryCache" />
	/// interface.  This implementation is very good at recognizing stale query
	/// results and re-running queries when it detects this condition, recaching
	/// the new results.
	/// </summary>
	public partial class StandardQueryCache : IQueryCache, IBatchableQueryCache
	{
		private static readonly INHibernateLogger Log = NHibernateLogger.For(typeof (StandardQueryCache));
		private readonly string _regionName;
		private readonly UpdateTimestampsCache _updateTimestampsCache;
		private readonly CacheBase _cache;

		// Since v5.3
		[Obsolete("Please use overload with a CacheBase parameter.")]
		public StandardQueryCache(
			Settings settings,
			IDictionary<string, string> props,
			UpdateTimestampsCache updateTimestampsCache,
			string regionName)
			: this(
				updateTimestampsCache,
				CacheFactory.BuildCacheBase(
					settings.GetFullCacheRegionName(regionName ?? typeof(StandardQueryCache).FullName),
					settings,
					props))
		{
		}

		/// <summary>
		/// Build a query cache.
		/// </summary>
		/// <param name="updateTimestampsCache">The cache of updates timestamps.</param>
		/// <param name="regionCache">The <see cref="ICache" /> to use for the region.</param>
		public StandardQueryCache(
			UpdateTimestampsCache updateTimestampsCache,
			CacheBase regionCache)
		{
			if (regionCache == null)
				throw new ArgumentNullException(nameof(regionCache));

			_regionName = regionCache.RegionName;
			Log.Info("starting query cache at region: {0}", _regionName);

			_cache = regionCache;
			_updateTimestampsCache = updateTimestampsCache;
		}

		#region IQueryCache Members

		// 6.0 TODO: type as CacheBase instead
#pragma warning disable 618
		public ICache Cache => _cache;
#pragma warning restore 618

		public string RegionName
		{
			get { return _regionName; }
		}

		public void Clear()
		{
			Cache.Clear();
		}

		/// <inheritdoc />
		public bool Put(
			QueryKey key,
			QueryParameters queryParameters,
			ICacheAssembler[] returnTypes,
			IList result,
			ISessionImplementor session)
		{
			// 6.0 TODO: inline the call.
#pragma warning disable 612
			return Put(key, returnTypes, result, queryParameters.NaturalKeyLookup, session);
#pragma warning restore 612
		}

		// Since 5.2
		[Obsolete]
		public bool Put(QueryKey key, ICacheAssembler[] returnTypes, IList result, bool isNaturalKeyLookup, ISessionImplementor session)
		{
			if (isNaturalKeyLookup && result.Count == 0)
				return false;

			var ts = session.Factory.Settings.CacheProvider.NextTimestamp();

			Log.Debug("caching query results in region: '{0}'; {1}", _regionName, key);

			Cache.Put(key, GetCacheableResult(returnTypes, session, result, ts));

			return true;
		}

		/// <inheritdoc />
		public IList Get(
			QueryKey key,
			QueryParameters queryParameters,
			ICacheAssembler[] returnTypes,
			ISet<string> spaces,
			ISessionImplementor session)
		{
			var persistenceContext = session.PersistenceContext;
			var defaultReadOnlyOrig = persistenceContext.DefaultReadOnly;

			if (queryParameters.IsReadOnlyInitialized)
				persistenceContext.DefaultReadOnly = queryParameters.ReadOnly;
			else
				queryParameters.ReadOnly = persistenceContext.DefaultReadOnly;

			try
			{
				// 6.0 TODO: inline the call.
#pragma warning disable 612
				return Get(key, returnTypes, queryParameters.NaturalKeyLookup, spaces, session);
#pragma warning restore 612
			}
			finally
			{
				persistenceContext.DefaultReadOnly = defaultReadOnlyOrig;
			}
		}

		// Since 5.2
		[Obsolete]
		public IList Get(QueryKey key, ICacheAssembler[] returnTypes, bool isNaturalKeyLookup, ISet<string> spaces, ISessionImplementor session)
		{
			if (Log.IsDebugEnabled())
				Log.Debug("checking cached query results in region: '{0}'; {1}", _regionName, key);

			var cacheable = (IList) Cache.Get(key);
			if (cacheable == null)
			{
				Log.Debug("query results were not found in cache: {0}", key);
				return null;
			}

			var timestamp = (long) cacheable[0];

			if (Log.IsDebugEnabled())
				Log.Debug("Checking query spaces for up-to-dateness [{0}]", StringHelper.CollectionToString(spaces));

			if (!isNaturalKeyLookup && !IsUpToDate(spaces, timestamp))
			{
				Log.Debug("cached query results were not up to date for: {0}", key);
				return null;
			}

			return GetResultFromCacheable(key, returnTypes, isNaturalKeyLookup, session, cacheable);
		}

		/// <inheritdoc />
		public bool[] PutMany(
			QueryKey[] keys,
			QueryParameters[] queryParameters,
			ICacheAssembler[][] returnTypes,
			IList[] results,
			ISessionImplementor session)
		{
			if (Log.IsDebugEnabled())
				Log.Debug("caching query results in region: '{0}'; {1}", _regionName, StringHelper.CollectionToString(keys));

			var cached = new bool[keys.Length];
			var ts = session.Factory.Settings.CacheProvider.NextTimestamp();
			var cachedKeys = new List<object>();
			var cachedResults = new List<object>();
			for (var i = 0; i < keys.Length; i++)
			{
				var result = results[i];
				if (queryParameters[i].NaturalKeyLookup && result.Count == 0)
					continue;

				cached[i] = true;
				cachedKeys.Add(keys[i]);
				cachedResults.Add(GetCacheableResult(returnTypes[i], session, result, ts));
			}

			_cache.PutMany(cachedKeys.ToArray(), cachedResults.ToArray());

			return cached;
		}

		/// <inheritdoc />
		public IList[] GetMany(
			QueryKey[] keys,
			QueryParameters[] queryParameters,
			ICacheAssembler[][] returnTypes,
			ISet<string>[] spaces,
			ISessionImplementor session)
		{
			if (Log.IsDebugEnabled())
				Log.Debug("checking cached query results in region: '{0}'; {1}", _regionName, StringHelper.CollectionToString(keys));

			var cacheables = _cache.GetMany(keys);

			var spacesToCheck = new List<ISet<string>>();
			var checkedSpacesIndexes = new HashSet<int>();
			var checkedSpacesTimestamp = new List<long>();
			for (var i = 0; i < keys.Length; i++)
			{
				var cacheable = (IList) cacheables[i];
				if (cacheable == null)
				{
					Log.Debug("query results were not found in cache: {0}", keys[i]);
					continue;
				}

				var querySpaces = spaces[i];
				if (queryParameters[i].NaturalKeyLookup || querySpaces.Count == 0)
					continue;

				spacesToCheck.Add(querySpaces);
				checkedSpacesIndexes.Add(i);
				// The timestamp is the first element of the cache result.
				checkedSpacesTimestamp.Add((long) cacheable[0]);
				if (Log.IsDebugEnabled())
					Log.Debug("Checking query spaces for up-to-dateness [{0}]", StringHelper.CollectionToString(querySpaces));
			}

			var upToDates = spacesToCheck.Count > 0
				? _updateTimestampsCache.AreUpToDate(spacesToCheck.ToArray(), checkedSpacesTimestamp.ToArray())
				: Array.Empty<bool>();

			var upToDatesIndex = 0;
			var persistenceContext = session.PersistenceContext;
			var defaultReadOnlyOrig = persistenceContext.DefaultReadOnly;
			var results = new IList[keys.Length];
			var finalReturnTypes = new ICacheAssembler[keys.Length][];
			try
			{
<<<<<<< HEAD
				session.PersistenceContext.BatchFetchQueue.InitializeQueryCacheQueue();
=======
				var cacheable = (IList) cacheables[i];
				if (cacheable == null)
					continue;
>>>>>>> f7b64c53

				for (var i = 0; i < keys.Length; i++)
				{
					var cacheable = cacheables[i];
					if (cacheable == null)
						continue;

					var key = keys[i];
					if (checkedSpacesIndexes.Contains(i) && !upToDates[upToDatesIndex++])
					{
						Log.Debug("cached query results were not up to date for: {0}", key);
						continue;
					}

					var queryParams = queryParameters[i];
					if (queryParams.IsReadOnlyInitialized)
						persistenceContext.DefaultReadOnly = queryParams.ReadOnly;
					else
						queryParams.ReadOnly = persistenceContext.DefaultReadOnly;

					Log.Debug("returning cached query results for: {0}", key);

					finalReturnTypes[i] = GetReturnTypes(key, returnTypes[i], cacheable);
					PerformBeforeAssemble(finalReturnTypes[i], session, cacheable);
				}

				for (var i = 0; i < keys.Length; i++)
				{
					if (finalReturnTypes[i] == null)
					{
						continue;
					}

					var queryParams = queryParameters[i];
					// Adjust the session cache mode, as PerformAssemble assemble types which may cause
					// entity loads, which may interact with the cache.
					using (session.SwitchCacheMode(queryParams.CacheMode))
					{
						try
						{
							results[i] = PerformAssemble(keys[i], finalReturnTypes[i], queryParams.NaturalKeyLookup, session, cacheables[i]);
						}
						finally
						{
							persistenceContext.DefaultReadOnly = defaultReadOnlyOrig;
						}
					}
				}

				for (var i = 0; i < keys.Length; i++)
				{
					if (finalReturnTypes[i] == null)
					{
						continue;
					}

					var queryParams = queryParameters[i];
					// Adjust the session cache mode, as InitializeCollections will initialize collections,
					// which may interact with the cache.
					using (session.SwitchCacheMode(queryParams.CacheMode))
					{
						try
						{
							InitializeCollections(finalReturnTypes[i], session, results[i], cacheables[i]);
						}
						finally
						{
							persistenceContext.DefaultReadOnly = defaultReadOnlyOrig;
						}
					}
				}
			}
			finally
			{
				session.PersistenceContext.BatchFetchQueue.TerminateQueryCacheQueue();
			}

			return results;
		}

		public void Destroy()
		{
			// The cache is externally provided and may be shared. Destroying the cache is
			// not the responsibility of this class.
		}

		#endregion

		private static List<object> GetCacheableResult(
			ICacheAssembler[] returnTypes,
			ISessionImplementor session,
			IList result,
			long ts)
		{
			var cacheable = new List<object>(result.Count + 1) { ts };
			foreach (var row in result)
			{
				if (returnTypes.Length == 1)
				{
					cacheable.Add(returnTypes[0].Disassemble(row, session, null));
				}
				else
				{
					cacheable.Add(TypeHelper.Disassemble((object[])row, returnTypes, null, session, null));
				}
			}

			return cacheable;
		}

		private static ICacheAssembler[] GetReturnTypes(
			QueryKey key,
			ICacheAssembler[] returnTypes,
			IList cacheable)
		{
			if (key.ResultTransformer?.AutoDiscoverTypes == true && cacheable.Count > 0)
			{
				returnTypes = GuessTypes(cacheable);
			}

			return returnTypes;
		}

		private static void PerformBeforeAssemble(
			ICacheAssembler[] returnTypes,
			ISessionImplementor session,
			IList cacheable)
		{
			if (returnTypes.Length == 1)
			{
				var returnType = returnTypes[0];

				// Skip first element, it is the timestamp
				for (var i = 1; i < cacheable.Count; i++)
				{
					returnType.BeforeAssemble(cacheable[i], session);
				}
			}
			else
			{
				// Skip first element, it is the timestamp
				for (var i = 1; i < cacheable.Count; i++)
				{
					TypeHelper.BeforeAssemble((object[]) cacheable[i], returnTypes, session);
				}
			}
		}

		private IList PerformAssemble(
			QueryKey key,
			ICacheAssembler[] returnTypes,
			bool isNaturalKeyLookup,
			ISessionImplementor session,
			IList cacheable)
		{
			try
			{
				var result = new List<object>(cacheable.Count - 1);
				if (returnTypes.Length == 1)
				{
					var returnType = returnTypes[0];

					// Skip first element, it is the timestamp
					for (var i = 1; i < cacheable.Count; i++)
					{
						result.Add(returnType.Assemble(cacheable[i], session, null));
					}
				}
				else
				{
					var nonCollectionTypeIndexes = new List<int>();
					for (var i = 0; i < returnTypes.Length; i++)
					{
						if (!(returnTypes[i] is CollectionType))
						{
							nonCollectionTypeIndexes.Add(i);
						}
					}

					// Skip first element, it is the timestamp
					for (var i = 1; i < cacheable.Count; i++)
					{
						result.Add(TypeHelper.Assemble((object[]) cacheable[i], returnTypes, nonCollectionTypeIndexes, session));
					}
				}

				return result;
			}
			catch (UnresolvableObjectException ex)
			{
				if (isNaturalKeyLookup)
				{
					//TODO: not really completely correct, since
					//      the UnresolvableObjectException could occur while resolving
					//      associations, leaving the PC in an inconsistent state
					Log.Debug(ex, "could not reassemble cached result set");
					// Handling a RemoveMany here does not look worth it, as this case short-circuits
					// the result-set. So a Many could only benefit batched queries, and only if many
					// of them are natural key lookup with an unresolvable object case.
					Cache.Remove(key);
					return null;
				}

				throw;
			}
		}

		private static void InitializeCollections(
			ICacheAssembler[] returnTypes,
			ISessionImplementor session,
			IList assembleResult,
			IList cacheResult)
		{
			var collectionIndexes = new Dictionary<int, ICollectionPersister>();
			for (var i = 0; i < returnTypes.Length; i++)
			{
				if (returnTypes[i] is CollectionType collectionType)
				{
					collectionIndexes.Add(i, session.Factory.GetCollectionPersister(collectionType.Role));
				}
			}

			if (collectionIndexes.Count == 0)
			{
				return;
			}

			// Skip first element, it is the timestamp
			for (var i = 1; i < cacheResult.Count; i++)
			{
				// Initialization of the fetched collection must be done at the end in order to be able to batch fetch them
				// from the cache or database. The collections were already created when their owners were assembled so we only
				// have to initialize them.
				TypeHelper.InitializeCollections(
					(object[]) cacheResult[i],
					(object[]) assembleResult[i - 1],
					collectionIndexes,
					session);
			}
		}

		private IList GetResultFromCacheable(
			QueryKey key,
			ICacheAssembler[] returnTypes,
			bool isNaturalKeyLookup,
			ISessionImplementor session,
			IList cacheable)
		{
			Log.Debug("returning cached query results for: {0}", key);
			returnTypes = GetReturnTypes(key, returnTypes, cacheable);
			try
			{
				session.PersistenceContext.BatchFetchQueue.InitializeQueryCacheQueue();

				PerformBeforeAssemble(returnTypes, session, cacheable);
				var result = PerformAssemble(key, returnTypes, isNaturalKeyLookup, session, cacheable);
				InitializeCollections(returnTypes, session, result, cacheable);
				return result;
			}
			finally
			{
				session.PersistenceContext.BatchFetchQueue.TerminateQueryCacheQueue();
			}
		}

		private static ICacheAssembler[] GuessTypes(IList cacheable)
		{
			var colCount = (cacheable[0] as object[])?.Length ?? 1;
			var returnTypes = new ICacheAssembler[colCount];
			if (colCount == 1)
			{
				foreach (var obj in cacheable)
				{
					if (obj == null)
						continue;
					returnTypes[0] = NHibernateUtil.GuessType(obj);
					break;
				}
			}
			else
			{
				var foundTypes = 0;
				foreach (object[] row in cacheable)
				{
					for (var i = 0; i < colCount; i++)
					{
						if (row[i] != null && returnTypes[i] == null)
						{
							returnTypes[i] = NHibernateUtil.GuessType(row[i]);
							foundTypes++;
						}
					}
					if (foundTypes == colCount)
						break;
				}
			}
			// If a column value was null for all rows, its type is still null: put a type which will just yield null
			// on null value.
			for (var i = 0; i < colCount; i++)
			{
				if (returnTypes[i] == null)
					returnTypes[i] = NHibernateUtil.String;
			}
			return returnTypes;
		}

		protected virtual bool IsUpToDate(ISet<string> spaces, long timestamp)
		{
			return _updateTimestampsCache.IsUpToDate(spaces, timestamp);
		}
	}
}<|MERGE_RESOLUTION|>--- conflicted
+++ resolved
@@ -242,17 +242,11 @@
 			var finalReturnTypes = new ICacheAssembler[keys.Length][];
 			try
 			{
-<<<<<<< HEAD
 				session.PersistenceContext.BatchFetchQueue.InitializeQueryCacheQueue();
-=======
-				var cacheable = (IList) cacheables[i];
-				if (cacheable == null)
-					continue;
->>>>>>> f7b64c53
 
 				for (var i = 0; i < keys.Length; i++)
 				{
-					var cacheable = cacheables[i];
+					var cacheable = (IList) cacheables[i];
 					if (cacheable == null)
 						continue;
 
@@ -289,7 +283,7 @@
 					{
 						try
 						{
-							results[i] = PerformAssemble(keys[i], finalReturnTypes[i], queryParams.NaturalKeyLookup, session, cacheables[i]);
+							results[i] = PerformAssemble(keys[i], finalReturnTypes[i], queryParams.NaturalKeyLookup, session, (IList) cacheables[i]);
 						}
 						finally
 						{
@@ -312,7 +306,7 @@
 					{
 						try
 						{
-							InitializeCollections(finalReturnTypes[i], session, results[i], cacheables[i]);
+							InitializeCollections(finalReturnTypes[i], session, results[i], (IList) cacheables[i]);
 						}
 						finally
 						{
