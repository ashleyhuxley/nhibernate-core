using System;
using System.Collections;
using System.Collections.Concurrent;
using System.Collections.Generic;
using System.Data;
using System.Data.Common;
using System.Diagnostics;
using System.Linq;
using System.Runtime.CompilerServices;
using NHibernate.AdoNet;
using NHibernate.Cache;
using NHibernate.Cache.Entry;
using NHibernate.Collection;
using NHibernate.Driver;
using NHibernate.Engine;
using NHibernate.Event;
using NHibernate.Exceptions;
using NHibernate.Hql.Util;
using NHibernate.Impl;
using NHibernate.Intercept;
using NHibernate.Param;
using NHibernate.Persister.Collection;
using NHibernate.Persister.Entity;
using NHibernate.Proxy;
using NHibernate.SqlCommand;
using NHibernate.Transform;
using NHibernate.Type;
using NHibernate.Util;

namespace NHibernate.Loader
{
	/// <summary>
	/// Abstract superclass of object loading (and querying) strategies.
	/// </summary>
	/// <remarks>
	/// <para>
	/// This class implements useful common functionality that concrete loaders would delegate to.
	/// It is not intended that this functionality would be directly accessed by client code (Hence,
	/// all methods of this class are declared <c>protected</c> or <c>private</c>.) This class relies heavily upon the
	/// <see cref="ILoadable" /> interface, which is the contract between this class and
	/// <see cref="IEntityPersister" />s that may be loaded by it.
	/// </para>
	/// <para>
	/// The present implementation is able to load any number of columns of entities and at most
	/// one collection role per query.
	/// </para>
	/// <para>
	/// All this class members are thread safe. Entity and collection loaders are held in persisters shared among
	/// sessions built from the same session factory. They must be thread safe.
	/// </para>
	/// </remarks>
	/// <seealso cref="NHibernate.Persister.Entity.ILoadable"/>
	public abstract partial class Loader
	{
		private static readonly INHibernateLogger Log = NHibernateLogger.For(typeof(Loader));

		private readonly ISessionFactoryImplementor _factory;
		private readonly SessionFactoryHelper _helper;
		private ColumnNameCache _columnNameCache;

		/// <summary>
		/// Indicates whether the dialect is able to add limit and/or offset clauses to <see cref="SqlString"/>.
		/// Even if a dialect generally supports the addition of limit and/or offset clauses to SQL statements,
		/// there may (custom) SQL statements where this is not possible, for example in case of SQL Server 
		/// stored procedure invocations.
		/// </summary>
		private bool? _canUseLimits;

		/// <summary>
		/// Caches subclass entity aliases for given persister index in <see cref="EntityPersisters"/>  and subclass entity name
		/// </summary>
		private readonly ConcurrentDictionary<Tuple<int, string>, string[][]> _subclassEntityAliasesMap = new ConcurrentDictionary<Tuple<int, string>, string[][]>();

		protected Loader(ISessionFactoryImplementor factory)
		{
			_factory = factory;
			_helper = new SessionFactoryHelper(factory);
		}

		protected SessionFactoryHelper Helper
		{
			get { return _helper; }
		}

		/// <summary> 
		/// An array indicating whether the entities have eager property fetching
		/// enabled. 
		/// </summary>
		/// <value> Eager property fetching indicators. </value>
		protected virtual bool[] EntityEagerPropertyFetches
		{
			get { return null; }
		}

		/// <summary> 
		/// An array of hash sets indicating which lazy properties will be fetched for an entity persister.
		/// </summary>
		protected virtual HashSet<string>[] EntityFetchLazyProperties
		{
			get { return null; }
		}

		/// <summary>
		/// An array of indexes of the entity that owns an association
		/// to the entity at the given index (-1 if there is no "owner")
		/// </summary>
		/// <remarks>
		/// The indexes contained here are relative to the result of <see cref="EntityPersisters"/>.
		/// </remarks>
		protected virtual int[] Owners
		{
			get { return null; }
		}

		/// <summary> 
		/// An array of the owner types corresponding to the <see cref="Owners"/>
		/// returns. Indices indicating no owner would be null here. 
		/// </summary>
		protected virtual EntityType[] OwnerAssociationTypes
		{
			get { return null; }
		}

		/// <summary>
		/// Get the index of the entity that owns the collection, or -1
		/// if there is no owner in the query results (i.e. in the case of a 
		/// collection initializer) or no collection.
		/// </summary>
		protected virtual int[] CollectionOwners
		{
			get { return null; }
		}

		/// <summary>
		/// Return false is this loader is a batch entity loader
		/// </summary>
		protected virtual bool IsSingleRowLoader
		{
			get { return false; }
		}

		public virtual bool IsSubselectLoadingEnabled
		{
			get { return false; }
		}

		/// <summary>
		/// Get the result set descriptor
		/// </summary>
		protected abstract IEntityAliases[] EntityAliases { get; }

		protected abstract ICollectionAliases[] CollectionAliases { get; }

		/// <summary>
		/// The result types of the result set, for query loaders.
		/// </summary>
		public IType[] ResultTypes { get; protected set; }

		public bool[] EntityFetches { get; protected set; }

		public bool[] CollectionFetches { get; protected set; }

		public virtual IType[] CacheTypes => ResultTypes;

		public ISessionFactoryImplementor Factory
		{
			get { return _factory; }
		}

		/// <summary>
		/// The SqlString to be called; implemented by all subclasses
		/// </summary>
		public abstract SqlString SqlString { get; }

		/// <summary>
		/// An array of persisters of entity classes contained in each row of results;
		/// implemented by all subclasses
		/// </summary>
		/// <remarks>
		/// The <c>setter</c> was added so that classes inheriting from Loader could write a 
		/// value using the Property instead of directly to the field.
		/// </remarks>
		public abstract ILoadable[] EntityPersisters { get; }

		/// <summary>
		/// An (optional) persister for a collection to be initialized; only collection loaders
		/// return a non-null value
		/// </summary>
		protected virtual ICollectionPersister[] CollectionPersisters
		{
			get { return null; }
		}

		/// <summary>
		/// What lock mode does this load entities with?
		/// </summary>
		/// <param name="lockModes">A Collection of lock modes specified dynamically via the Query Interface</param>
		/// <returns></returns>
		public abstract LockMode[] GetLockModes(IDictionary<string, LockMode> lockModes);

		/// <summary>
		/// Append <c>FOR UPDATE OF</c> clause, if necessary. This
		/// empty superclass implementation merely returns its first
		/// argument.
		/// </summary>
		protected virtual SqlString ApplyLocks(SqlString sql, IDictionary<string, LockMode> lockModes, Dialect.Dialect dialect)
		{
			return sql;
		}

		/// <summary>
		/// Does this query return objects that might be already cached by 
		/// the session, whose lock mode may need upgrading.
		/// </summary>
		/// <returns></returns>
		protected virtual bool UpgradeLocks()
		{
			return false;
		}

		/// <summary>
		/// Get the SQL table aliases of entities whose
		/// associations are subselect-loadable, returning
		/// null if this loader does not support subselect
		/// loading
		/// </summary>
		protected virtual string[] Aliases
		{
			get { return null; }
		}

		/// <summary>
		/// Modify the SQL, adding lock hints and comments, if necessary
		/// </summary>
		protected virtual SqlString PreprocessSQL(SqlString sql, QueryParameters parameters, Dialect.Dialect dialect)
		{
			sql = ApplyLocks(sql, parameters.LockModes, dialect);

			return Factory.Settings.IsCommentsEnabled ? PrependComment(sql, parameters) : sql;
		}

		private static SqlString PrependComment(SqlString sql, QueryParameters parameters)
		{
			string comment = parameters.Comment;
			if (string.IsNullOrEmpty(comment))
			{
				return sql;
			}
			else
			{
				return sql.Insert(0, "/* " + comment + " */");
			}
		}

		/// <summary>
		/// Execute an SQL query and attempt to instantiate instances of the class mapped by the given
		/// persister from each row of the <c>DataReader</c>. If an object is supplied, will attempt to
		/// initialize that object. If a collection is supplied, attempt to initialize that collection.
		/// </summary>
		private IList DoQueryAndInitializeNonLazyCollections(ISessionImplementor session, QueryParameters queryParameters,
															 bool returnProxies)
		{
			return DoQueryAndInitializeNonLazyCollections(session, queryParameters, returnProxies, null, null);
		}


		private IList DoQueryAndInitializeNonLazyCollections(ISessionImplementor session, QueryParameters queryParameters, bool returnProxies, 
		                                                     IResultTransformer forcedResultTransformer,
		                                                     QueryCacheResultBuilder queryCacheResultBuilder)
		{
			IPersistenceContext persistenceContext = session.PersistenceContext;
			bool defaultReadOnlyOrig = persistenceContext.DefaultReadOnly;

			if (queryParameters.IsReadOnlyInitialized)
				persistenceContext.DefaultReadOnly = queryParameters.ReadOnly;
			else
				queryParameters.ReadOnly = persistenceContext.DefaultReadOnly;

			persistenceContext.BeforeLoad();
			IList result;
			try
			{
				try
				{
					result = DoQuery(session, queryParameters, returnProxies, forcedResultTransformer, queryCacheResultBuilder);
				}
				finally
				{
					persistenceContext.AfterLoad();
				}
				persistenceContext.InitializeNonLazyCollections();
			}
			finally
			{
				persistenceContext.DefaultReadOnly = defaultReadOnlyOrig;
			}

			return result;
		}

		/// <summary>
		/// Loads a single row from the result set.  This is the processing used from the
		/// ScrollableResults where no collection fetches were encountered.
		/// </summary>
		/// <param name="resultSet">The result set from which to do the load.</param>
		/// <param name="session">The session from which the request originated.</param>
		/// <param name="queryParameters">The query parameters specified by the user.</param>
		/// <param name="returnProxies">Should proxies be generated</param>
		/// <returns>The loaded "row".</returns>
		/// <exception cref="HibernateException" />
		// Since v5.3
		[Obsolete("This method has no more usages and will be removed in a future version")]
		protected object LoadSingleRow(DbDataReader resultSet, ISessionImplementor session, QueryParameters queryParameters,
									   bool returnProxies)
		{
			int entitySpan = EntityPersisters.Length;
			IList hydratedObjects = entitySpan == 0 ? null : new List<object>(entitySpan);
			var cacheBatcher = new CacheBatcher(session);

			object result;
			try
			{
				result =
					GetRowFromResultSet(resultSet, session, queryParameters, GetLockModes(queryParameters.LockModes), null,
					                    hydratedObjects, new EntityKey[entitySpan], returnProxies, null, null,
					                    (persister, data) => cacheBatcher.AddToBatch(persister, data));
			}
			catch (HibernateException)
			{
				throw; // Don't call Convert on HibernateExceptions
			}
			catch (Exception sqle)
			{
				throw ADOExceptionHelper.Convert(Factory.SQLExceptionConverter, sqle, "could not read next row of results",
												 SqlString, queryParameters.PositionalParameterValues,
												 queryParameters.NamedParameters);
			}

			InitializeEntitiesAndCollections(hydratedObjects, resultSet, session, queryParameters.IsReadOnly(session), cacheBatcher);
			cacheBatcher.ExecuteBatch();
			session.PersistenceContext.InitializeNonLazyCollections();
			return result;
		}

		// Not ported: sequentialLoad, loadSequentialRowsForward, loadSequentialRowsReverse

		internal static EntityKey GetOptionalObjectKey(QueryParameters queryParameters, ISessionImplementor session)
		{
			object optionalObject = queryParameters.OptionalObject;
			object optionalId = queryParameters.OptionalId;
			string optionalEntityName = queryParameters.OptionalEntityName;

			if (optionalObject != null && !string.IsNullOrEmpty(optionalEntityName))
			{
				return session.GenerateEntityKey(optionalId, session.GetEntityPersister(optionalEntityName, optionalObject));
			}
			else
			{
				return null;
			}
		}

		internal object GetRowFromResultSet(DbDataReader resultSet, ISessionImplementor session,
											QueryParameters queryParameters, LockMode[] lockModeArray,
											EntityKey optionalObjectKey, IList hydratedObjects, EntityKey[] keys,
											bool returnProxies, IResultTransformer forcedResultTransformer,
											QueryCacheResultBuilder queryCacheResultBuilder,
		                                    Action<IEntityPersister, CachePutData> cacheBatchingHandler)
		{
			ILoadable[] persisters = EntityPersisters;
			int entitySpan = persisters.Length;

			for (int i = 0; i < entitySpan; i++)
			{
				keys[i] =
					GetKeyFromResultSet(i, persisters[i], i == entitySpan - 1 ? queryParameters.OptionalId : null, resultSet, session);
				//TODO: the i==entitySpan-1 bit depends upon subclass implementation (very bad)
			}

			RegisterNonExists(keys, session);

			// this call is side-effecty
			object[] row =
				GetRow(resultSet, persisters, keys, queryParameters.OptionalObject, optionalObjectKey, lockModeArray,
					   hydratedObjects, session, !returnProxies, cacheBatchingHandler);

			var collections = ReadCollectionElements(row, resultSet, session);

			if (returnProxies)
			{
				// now get an existing proxy for each row element (if there is one)
				for (int i = 0; i < entitySpan; i++)
				{
					object entity = row[i];
					var key = keys[i];
					if (entity == null && key != null && IsChildFetchEntity(i))
					{
						// The entity was missing in the session, fallback on internal load (which will just yield a
						// proxy if the persister supports it).
						row[i] = session.InternalLoad(key.EntityName, key.Identifier, false, false);
					}
					else
					{
						object proxy = session.PersistenceContext.ProxyFor(persisters[i], keys[i], entity);

						if (entity != proxy)
						{
							// Force the proxy to resolve itself
							((INHibernateProxy) proxy).HibernateLazyInitializer.SetImplementation(entity);
							row[i] = proxy;
						}
					}
				}
			}

			var result = forcedResultTransformer == null
					   ? GetResultColumnOrRow(row, queryParameters.ResultTransformer, resultSet, session)
					   : forcedResultTransformer.TransformTuple(GetResultRow(row, resultSet, session),
																ResultRowAliases);

			queryCacheResultBuilder?.AddRow(result, row, collections);

			return result;
		}

		/// <summary>
		/// Read any collection elements contained in a single row of the result set
		/// </summary>
		private IPersistentCollection[] ReadCollectionElements(object[] row, DbDataReader resultSet, ISessionImplementor session)
		{
			//TODO: make this handle multiple collection roles!

			ICollectionPersister[] collectionPersisters = CollectionPersisters;

			if (collectionPersisters != null)
			{
				var result = new IPersistentCollection[collectionPersisters.Length];
				ICollectionAliases[] descriptors = CollectionAliases;
				int[] collectionOwners = CollectionOwners;

				for (int i = 0; i < collectionPersisters.Length; i++)
				{
					bool hasCollectionOwners = collectionOwners != null && collectionOwners[i] > -1;
					//true if this is a query and we are loading multiple instances of the same collection role
					//otherwise this is a CollectionInitializer and we are loading up a single collection or batch

					object owner = hasCollectionOwners ? row[collectionOwners[i]] : null;
					//if null, owner will be retrieved from session

					ICollectionPersister collectionPersister = collectionPersisters[i];
					object key;

					if (owner == null)
					{
						key = null;
					}
					else
					{
						key = collectionPersister.CollectionType.GetKeyOfOwner(owner, session);
						//TODO: old version did not require hashmap lookup:
						//keys[collectionOwner].getIdentifier()
					}

					result[i] = ReadCollectionElement(owner, key, collectionPersister, descriptors[i], resultSet, session);
				}

				return result;
			}

			return null;
		}

		private IList DoQuery(ISessionImplementor session, QueryParameters queryParameters, bool returnProxies, 
		                      IResultTransformer forcedResultTransformer, QueryCacheResultBuilder queryCacheResultBuilder)
		{
			using (session.BeginProcess())
			{
				RowSelection selection = queryParameters.RowSelection;
				int maxRows = HasMaxRows(selection) ? selection.MaxRows : int.MaxValue;

				int entitySpan = EntityPersisters.Length;

				List<object> hydratedObjects = entitySpan == 0 ? null : new List<object>(entitySpan*10);

				var st = PrepareQueryCommand(queryParameters, false, session);

				var rs = GetResultSet(st, queryParameters, session, forcedResultTransformer);
				// would be great to move all this below here into another method that could also be used
				// from the new scrolling stuff.
				//
				// Would need to change the way the max-row stuff is handled (i.e. behind an interface) so
				// that I could do the control breaking at the means to know when to stop
				LockMode[] lockModeArray = GetLockModes(queryParameters.LockModes);
				EntityKey optionalObjectKey = GetOptionalObjectKey(queryParameters, session);

				bool createSubselects = IsSubselectLoadingEnabled;
				List<EntityKey[]> subselectResultKeys = createSubselects ? new List<EntityKey[]>() : null;
				IList results = new List<object>();
				var cacheBatcher = new CacheBatcher(session);

				try
				{
					HandleEmptyCollections(queryParameters.CollectionKeys, rs, session);
					EntityKey[] keys = new EntityKey[entitySpan]; // we can reuse it each time

					if (Log.IsDebugEnabled())
					{
						Log.Debug("processing result set");
					}

					int count;
					for (count = 0; count < maxRows && rs.Read(); count++)
					{
						if (Log.IsDebugEnabled())
						{
							Log.Debug("result set row: {0}", count);
						}

						object result = GetRowFromResultSet(rs, session, queryParameters, lockModeArray, optionalObjectKey,
															hydratedObjects,
															keys, returnProxies, forcedResultTransformer, queryCacheResultBuilder,
						                                    (persister, data) => cacheBatcher.AddToBatch(persister, data));
						results.Add(result);

						if (createSubselects)
						{
							subselectResultKeys.Add(keys);
							keys = new EntityKey[entitySpan]; //can't reuse in this case
						}
					}

					if (Log.IsDebugEnabled())
					{
						Log.Debug("done processing result set ({0} rows)", count);
					}
				}
				catch (Exception e)
				{
					e.Data["actual-sql-query"] = st.CommandText;
					throw;
				}
				finally
				{
					session.Batcher.CloseCommand(st, rs);
				}

				InitializeEntitiesAndCollections(hydratedObjects, rs, session, queryParameters.IsReadOnly(session), cacheBatcher);
				cacheBatcher.ExecuteBatch();

				if (createSubselects)
				{
					CreateSubselects(subselectResultKeys, queryParameters, session);
				}

				return results;
			}
		}

		protected bool HasSubselectLoadableCollections()
		{
			foreach (ILoadable loadable in EntityPersisters)
			{
				if (loadable.HasSubselectLoadableCollections)
				{
					return true;
				}
			}

			return false;
		}

		private static ISet<EntityKey>[] Transpose(List<EntityKey[]> keys)
		{
			ISet<EntityKey>[] result = new ISet<EntityKey>[keys[0].Length];
			for (int j = 0; j < result.Length; j++)
			{
				result[j] = new HashSet<EntityKey>();
				for (int i = 0; i < keys.Count; i++)
				{
					EntityKey key = keys[i][j];
					if (key != null)
					{
						result[j].Add(key);
					}
				}
			}
			return result;
		}

		internal void CreateSubselects(List<EntityKey[]> keys, QueryParameters queryParameters, ISessionImplementor session)
		{
			if (keys.Count > 1)
			{
				//if we only returned one entity, query by key is more efficient
				var subSelects = CreateSubselects(keys, queryParameters).ToArray();

				foreach (EntityKey[] rowKeys in keys)
				{
					for (int i = 0; i < rowKeys.Length; i++)
					{
						if (rowKeys[i] != null && subSelects[i] != null)
						{
							session.PersistenceContext.BatchFetchQueue.AddSubselect(rowKeys[i], subSelects[i]);
						}
					}
				}
			}
		}

		private IEnumerable<SubselectFetch> CreateSubselects(List<EntityKey[]> keys, QueryParameters queryParameters)
		{
			// see NH-2123 NH-2125
			ISet<EntityKey>[] keySets = Transpose(keys);
			ILoadable[] loadables = EntityPersisters;
			string[] aliases = Aliases;

			for (int i = 0; i < loadables.Length; i++)
			{
				if (loadables[i].HasSubselectLoadableCollections)
				{
					yield return new SubselectFetch(aliases[i], loadables[i], queryParameters, keySets[i]);
				}
				else
				{
					yield return null;
				}
			}
		}

		internal void InitializeEntitiesAndCollections(
			IList hydratedObjects, DbDataReader reader, ISessionImplementor session, bool readOnly,
			CacheBatcher cacheBatcher)
		{
			ICollectionPersister[] collectionPersisters = CollectionPersisters;
			var ownCacheBatcher = cacheBatcher == null;
			if (ownCacheBatcher)
				cacheBatcher = new CacheBatcher(session);

			if (collectionPersisters != null)
			{
				foreach (var collectionPersister in collectionPersisters)
				{
					if (collectionPersister.IsArray)
					{
						//for arrays, we should end the collection load before resolving
						//the entities, since the actual array instances are not instantiated
						//during loading
						//TODO: or we could do this polymorphically, and have two
						//      different operations implemented differently for arrays
						EndCollectionLoad(reader, session, collectionPersister, cacheBatcher);
					}
				}
			}
			//important: reuse the same event instances for performance!
			PreLoadEvent pre;
			PostLoadEvent post;
			if (session.IsEventSource)
			{
				var eventSourceSession = (IEventSource)session;
				pre = new PreLoadEvent(eventSourceSession);
				post = new PostLoadEvent(eventSourceSession);
			}
			else
			{
				pre = null;
				post = null;
			}

			if (hydratedObjects != null)
			{
				int hydratedObjectsSize = hydratedObjects.Count;

				if (Log.IsDebugEnabled())
				{
					Log.Debug("total objects hydrated: {0}", hydratedObjectsSize);
				}

				for (int i = 0; i < hydratedObjectsSize; i++)
				{
					TwoPhaseLoad.InitializeEntity(
						hydratedObjects[i], readOnly, session, pre, post,
						(persister, data) => cacheBatcher.AddToBatch(persister, data));
				}
			}

			if (collectionPersisters != null)
			{
				foreach (var collectionPersister in collectionPersisters)
				{
					if (!collectionPersister.IsArray)
					{
						//for sets, we should end the collection load after resolving
						//the entities, since we might call hashCode() on the elements
						//TODO: or we could do this polymorphically, and have two
						//      different operations implemented differently for arrays
						EndCollectionLoad(reader, session, collectionPersister, cacheBatcher);
					}
				}
			}

			if (ownCacheBatcher)
				cacheBatcher.ExecuteBatch();
		}

<<<<<<< HEAD
		private void EndCollectionLoad(DbDataReader reader, ISessionImplementor session, ICollectionPersister collectionPersister,
		                               CacheBatcher cacheBatcher)
=======
		/// <summary>
		/// Stops further collection population without actual collection initialization.
		/// </summary>
		internal void StopLoadingCollections(ISessionImplementor session, DbDataReader reader)
		{
			var collectionPersisters = CollectionPersisters;
			if (collectionPersisters == null || collectionPersisters.Length == 0)
				return;

			session.PersistenceContext.LoadContexts.GetCollectionLoadContext(reader).StopLoadingCollections(collectionPersisters);
		}

		private void EndCollectionLoad(DbDataReader reader, ISessionImplementor session, ICollectionPersister collectionPersister)
>>>>>>> f7b64c53
		{
			//this is a query and we are loading multiple instances of the same collection role
			session.PersistenceContext.LoadContexts.GetCollectionLoadContext(reader).EndLoadingCollections(
				collectionPersister, !IsCollectionPersisterCacheable(collectionPersister), cacheBatcher);
		}

		protected virtual bool IsCollectionPersisterCacheable(ICollectionPersister collectionPersister)
		{
			return true;
		}

		/// <summary>
		/// Determine the actual ResultTransformer that will be used to transform query results.
		/// </summary>
		/// <param name="resultTransformer">The specified result transformer.</param>
		/// <returns>The actual result transformer.</returns>
		protected virtual IResultTransformer ResolveResultTransformer(IResultTransformer resultTransformer)
		{
			return resultTransformer;
		}


		/// <summary>
		/// Are rows transformed immediately after being read from the ResultSet?
		/// </summary>
		/// <returns>True, if getResultColumnOrRow() transforms the results; false, otherwise</returns>
		protected virtual bool AreResultSetRowsTransformedImmediately()
		{
			return false;
		}


		public virtual IList GetResultList(IList results, IResultTransformer resultTransformer)
		{
			return results;
		}


		/// <summary>
		/// Returns the aliases that correspond to a result row.
		/// </summary>
		/// <returns>Returns the aliases that correspond to a result row.</returns>
		protected virtual string[] ResultRowAliases
		{
			get { return null; }
		}


		/// <summary>
		/// Get the actual object that is returned in the user-visible result list.
		/// </summary>
		/// <remarks>
		/// This empty implementation merely returns its first argument. This is
		/// overridden by some subclasses.
		/// </remarks>
		protected virtual object GetResultColumnOrRow(object[] row, IResultTransformer resultTransformer, DbDataReader rs, ISessionImplementor session)
		{
			return row;
		}

		protected virtual bool[] IncludeInResultRow
		{
			get { return null; }
		}

		protected virtual object[] GetResultRow(Object[] row, DbDataReader rs, ISessionImplementor session)
		{
			return row;
		}

		/// <summary>
		/// For missing objects associated with another object in the
		/// result set, register the fact that the the object is missing with the
		/// session.
		/// </summary>
		private void RegisterNonExists(EntityKey[] keys, ISessionImplementor session)
		{
			var owners = Owners;
			var ownerAssociationTypes = OwnerAssociationTypes;
			if (owners != null && ownerAssociationTypes != null)
			{
				for (var i = 0; i < keys.Length; i++)
				{
					if (keys[i] == null)
					{
						var ownerAssociationType = ownerAssociationTypes[i];
						if (ownerAssociationType?.PropertyName != null && ownerAssociationType.IsNullable)
						{
							var owner = owners[i];
							if (owner > -1)
							{
								var ownerKey = keys[owner];
								if (ownerKey != null)
								{
									session.PersistenceContext.AddNullProperty(ownerKey, ownerAssociationType.PropertyName);
								}
							}
						}
					}
				}
			}
		}

		/// <summary>
		/// Read one collection element from the current row of the ADO.NET result set
		/// </summary>
		private static IPersistentCollection ReadCollectionElement(object optionalOwner, object optionalKey, ICollectionPersister persister,
												  ICollectionAliases descriptor, DbDataReader rs, ISessionImplementor session)
		{
			IPersistenceContext persistenceContext = session.PersistenceContext;

			object collectionRowKey = persister.ReadKey(rs, descriptor.SuffixedKeyAliases, session);

			if (collectionRowKey != null)
			{
				// we found a collection element in the result set

				if (Log.IsDebugEnabled())
				{
					Log.Debug("found row of collection: {0}", MessageHelper.CollectionInfoString(persister, collectionRowKey));
				}

				object owner = optionalOwner;
				if (owner == null)
				{
					owner = persistenceContext.GetCollectionOwner(collectionRowKey, persister);
					if (owner == null)
					{
						//TODO: This is assertion is disabled because there is a bug that means the
						//      original owner of a transient, uninitialized collection is not known 
						//      if the collection is re-referenced by a different object associated 
						//      with the current Session
						//throw new AssertionFailure("bug loading unowned collection");
					}
				}
				IPersistentCollection rowCollection =
					persistenceContext.LoadContexts.GetCollectionLoadContext(rs).GetLoadingCollection(persister, collectionRowKey);

				if (rowCollection != null)
				{
					rowCollection.ReadFrom(rs, persister, descriptor, owner);
				}

				return rowCollection;
			}
			else if (optionalKey != null)
			{
				// we did not find a collection element in the result set, so we
				// ensure that a collection is created with the owner's identifier,
				// since what we have is an empty collection

				if (Log.IsDebugEnabled())
				{
					Log.Debug("result set contains (possibly empty) collection: {0}", MessageHelper.CollectionInfoString(persister, optionalKey));
				}

				// handle empty collection
				return persistenceContext.LoadContexts.GetCollectionLoadContext(rs).GetLoadingCollection(persister, optionalKey);
			}

			// else no collection element, but also no owner
			return null;
		}

		/// <summary>
		/// If this is a collection initializer, we need to tell the session that a collection
		/// is being initialized, to account for the possibility of the collection having
		/// no elements (hence no rows in the result set).
		/// </summary>
		internal void HandleEmptyCollections(object[] keys, object resultSetId, ISessionImplementor session)
		{
			if (keys != null)
			{
				// this is a collection initializer, so we must create a collection
				// for each of the passed-in keys, to account for the possibility
				// that the collection is empty and has no rows in the result set

				ICollectionPersister[] collectionPersisters = CollectionPersisters;
				for (int j = 0; j < collectionPersisters.Length; j++)
				{
					for (int i = 0; i < keys.Length; i++)
					{
						// handle empty collections
						if (Log.IsDebugEnabled())
						{
							Log.Debug("result set contains (possibly empty) collection: {0}",
							          MessageHelper.CollectionInfoString(collectionPersisters[j], keys[i]));
						}
						session.PersistenceContext.LoadContexts.GetCollectionLoadContext((DbDataReader)resultSetId).GetLoadingCollection(
							collectionPersisters[j], keys[i]);
					}
				}
			}
			// else this is not a collection initializer (and empty collections will
			// be detected by looking for the owner's identifier in the result set)
		}

		/// <summary>
		/// Read a row of <c>EntityKey</c>s from the <c>DbDataReader</c> into the given array.
		/// </summary>
		/// <remarks>
		/// Warning: this method is side-effecty. If an <c>id</c> is given, don't bother going
		/// to the <c>DbDataReader</c>
		/// </remarks>
		private EntityKey GetKeyFromResultSet(int i, IEntityPersister persister, object id, DbDataReader rs, ISessionImplementor session)
		{
			object resultId;

			// if we know there is exactly 1 row, we can skip.
			// it would be great if we could _always_ skip this;
			// it is a problem for <key-many-to-one>

			if (IsSingleRowLoader && id != null)
			{
				resultId = id;
			}
			else
			{
				IType idType = persister.IdentifierType;
				resultId = idType.NullSafeGet(rs, EntityAliases[i].SuffixedKeyAliases, session, null);

				bool idIsResultId = id != null && resultId != null && idType.IsEqual(id, resultId, _factory);

				if (idIsResultId)
				{
					resultId = id; //use the id passed in
				}
			}

			return resultId == null ? null : session.GenerateEntityKey(resultId, persister);
		}

		/// <summary>
		/// Check the version of the object in the <c>DbDataReader</c> against
		/// the object version in the session cache, throwing an exception
		/// if the version numbers are different.
		/// </summary>
		/// <exception cref="StaleObjectStateException"></exception>
		private void CheckVersion(int i, IEntityPersister persister, object id, object entity, DbDataReader rs, ISessionImplementor session)
		{
			object version = session.PersistenceContext.GetEntry(entity).Version;

			// null version means the object is in the process of being loaded somewhere else in the ResultSet
			if (version != null)
			{
				IVersionType versionType = persister.VersionType;
				object currentVersion = versionType.NullSafeGet(rs, EntityAliases[i].SuffixedVersionAliases, session, null);
				if (!versionType.IsEqual(version, currentVersion))
				{
					if (session.Factory.Statistics.IsStatisticsEnabled)
					{
						session.Factory.StatisticsImplementor.OptimisticFailure(persister.EntityName);
					}

					throw new StaleObjectStateException(persister.EntityName, id);
				}
			}
		}

		/// <summary>
		/// Resolve any ids for currently loaded objects, duplications within the <c>DbDataReader</c>,
		/// etc. Instantiate empty objects to be initialized from the <c>DbDataReader</c>. Return an
		/// array of objects (a row of results) and an array of booleans (by side-effect) that determine
		/// whether the corresponding object should be initialized
		/// </summary>
		private object[] GetRow(DbDataReader rs, ILoadable[] persisters, EntityKey[] keys, object optionalObject,
								EntityKey optionalObjectKey, LockMode[] lockModes, IList hydratedObjects,
								ISessionImplementor session, bool mustLoadMissingEntity, Action<IEntityPersister, CachePutData> cacheBatchingHandler)
		{
			int cols = persisters.Length;

			if (Log.IsDebugEnabled())
			{
				Log.Debug("result row: {0}", StringHelper.ToString(keys));
			}

			object[] rowResults = new object[cols];

			for (int i = 0; i < cols; i++)
			{
				object obj = null;
				EntityKey key = keys[i];

				// null keys are handled in RegisterNonExists
				if(key != null)
				{
					//If the object is already loaded, return the loaded one
					obj = session.GetEntityUsingInterceptor(key);
					var alreadyLoaded = obj != null;
					var persister = persisters[i];
					if (IsChildFetchEntity(i))
					{
						if (!alreadyLoaded && mustLoadMissingEntity)
						{
							// Missing in session while its data has not been selected: fallback on immediate load
							obj = session.ImmediateLoad(key.EntityName, key.Identifier);
						}
						rowResults[i] = obj;
						continue;
					}

					if (alreadyLoaded)
					{
						//its already loaded so dont need to hydrate it
						InstanceAlreadyLoaded(rs, i, persister, key, obj, lockModes[i], session, cacheBatchingHandler);
					}
					else
					{
						obj =
							InstanceNotYetLoaded(rs, i, persister, key, lockModes[i], optionalObjectKey,
												 optionalObject, hydratedObjects, session);

						// IUniqueKeyLoadable.CacheByUniqueKeys caches all unique keys of the entity, regardless of
						// associations loaded by the query. So if the entity is already loaded, it has forcibly already
						// been cached too for all its unique keys, provided its persister implement it. With this new
						// way of caching unique keys, it is no more needed to handle caching for alreadyLoaded path
						// too.
						(persister as IUniqueKeyLoadable)?.CacheByUniqueKeys(obj, session);
					}
					// 6.0 TODO: this call is nor more needed for up-to-date persisters, remove once CacheByUniqueKeys
					// is merged in IUniqueKeyLoadable interface instead of being an extension method
					// #1226 old fix: Even if it is already loaded, if it can be loaded from an association with a property ref,
					// make sure it is also cached by its unique key.
					CacheByUniqueKey(i, persister, obj, session, alreadyLoaded);
				}

				rowResults[i] = obj;
			}
			return rowResults;
		}

		/// <summary>
		/// The entity instance is already in the session cache
		/// </summary>
		private void InstanceAlreadyLoaded(DbDataReader rs, int i, ILoadable persister, EntityKey key, object obj,
										   LockMode lockMode, ISessionImplementor session, Action<IEntityPersister, CachePutData> cacheBatchingHandler)
		{
			if (!persister.IsInstance(obj))
			{
				string errorMsg = string.Format("loading object was of wrong class [{0}]", obj.GetType().FullName);
				throw new WrongClassException(errorMsg, key.Identifier, persister.EntityName);
			}

			EntityEntry entry = null;
			if (LockMode.None != lockMode && UpgradeLocks())
			{
				entry = session.PersistenceContext.GetEntry(obj);
				bool isVersionCheckNeeded = persister.IsVersioned && entry.LockMode.LessThan(lockMode);

				// we don't need to worry about existing version being uninitialized
				// because this block isn't called by a re-entrant load (re-entrant
				// load _always_ have lock mode NONE
				if (isVersionCheckNeeded)
				{
					// we only check the version when _upgrading_ lock modes
					CheckVersion(i, persister, key.Identifier, obj, rs, session);
					// we need to upgrade the lock mode to the mode requested
					entry.LockMode = lockMode;
				}
			}

			if (!persister.HasLazyProperties)
			{
				return;
			}

			UpdateLazyPropertiesFromResultSet(rs, i, obj, key, entry, persister, session, cacheBatchingHandler);
		}

		private void CacheByUniqueKey(int i, IEntityPersister persister, object obj, ISessionImplementor session, bool alreadyLoaded)
		{
			var ownerAssociationTypes = OwnerAssociationTypes;
			if (ownerAssociationTypes == null)
				return;
			var ukName = ownerAssociationTypes[i]?.RHSUniqueKeyPropertyName;
			if (ukName == null)
				return;
			var index = ((IUniqueKeyLoadable)persister).GetPropertyIndex(ukName);
			var ukValue = alreadyLoaded
				? persister.GetPropertyValue(obj, index)
				: session.PersistenceContext.GetEntry(obj).LoadedState[index];
			// ukValue can be null for two reasons:
			//  - Entity thought to be already loaded but indeed currently loading and not yet fully hydrated.
			//    In such case, it has already been handled by InstanceNotYetLoaded path on a previous row,
			//    there is nothing more to do. This case could also be detected with
			//    "session.PersistenceContext.GetEntry(obj).Status == Status.Loading", but since there
			//    is a second case, just test for ukValue null.
			//  - Entity association is unset in session but not yet persisted, autoflush disabled: ignore. We are
			//    already in an error case: querying entities changed in session without flushing them before querying.
			//    So here it gets loaded as if it were still associated, but we do not have the key anymore in session:
			//    we cannot cache it, so long for the additionnal round-trip this will cause. (Do not fallback on
			//    reading the key in rs, this is stale data in regard to the session state.)
			if (ukValue == null)
				return;
			var type = persister.PropertyTypes[index];
			if (!alreadyLoaded)
				type = type.GetSemiResolvedType(session.Factory);
			var euk = new EntityUniqueKey(persister.EntityName, ukName, ukValue, type, session.Factory);
			session.PersistenceContext.AddEntity(euk, obj);
		}

		/// <summary>
		/// The entity instance is not in the session cache
		/// </summary>
		private object InstanceNotYetLoaded(DbDataReader dr, int i, ILoadable persister, EntityKey key, LockMode lockMode,
											EntityKey optionalObjectKey, object optionalObject,
											IList hydratedObjects, ISessionImplementor session)
		{
			object obj;

			ILoadable concretePersister = GetConcretePersister(dr, i, persister, key.Identifier, session);

			if (optionalObjectKey != null && key.Equals(optionalObjectKey))
			{
				// its the given optional object
				obj = optionalObject;
			}
			else
			{
				obj = session.Instantiate(concretePersister, key.Identifier);
			}

			// need to hydrate it

			// grab its state from the DataReader and keep it in the Session
			// (but don't yet initialize the object itself)
			// note that we acquired LockMode.READ even if it was not requested
			LockMode acquiredLockMode = lockMode == LockMode.None ? LockMode.Read : lockMode;
			LoadFromResultSet(dr, i, obj, concretePersister, key, acquiredLockMode, persister, session);

			// materialize associations (and initialize the object) later
			hydratedObjects.Add(obj);

			return obj;
		}

		protected virtual bool IsChildFetchEntity(int i)
		{
			return false;
		}

		private bool IsEagerPropertyFetchEnabled(int i)
		{
			bool[] array = EntityEagerPropertyFetches;
			return array != null && array[i];
		}

		private HashSet<string> GetFetchLazyProperties(int i)
		{
			var array = EntityFetchLazyProperties;
			return array?[i];
		}

		private void UpdateLazyPropertiesFromResultSet(DbDataReader rs, int i, object obj, EntityKey key,
		                                               EntityEntry optionalEntry, ILoadable rootPersister, ISessionImplementor session,
		                                               Action<IEntityPersister, CachePutData> cacheBatchingHandler)
		{
			var fetchAllProperties = IsEagerPropertyFetchEnabled(i);
			var fetchLazyProperties = GetFetchLazyProperties(i);

			if (!fetchAllProperties && fetchLazyProperties == null)
			{
				return; // No lazy properties were loaded
			}

			var persister = GetConcretePersister(rs, i, rootPersister, key.Identifier, session);
			var entry = optionalEntry ?? session.PersistenceContext.GetEntry(obj);
			// The property values will not be set when the entry status is Loading so in that case we have to get
			// the uninitialized lazy properties from the loaded state
			var uninitializedProperties = entry.Status == Status.Loading
				? persister.EntityMetamodel.BytecodeEnhancementMetadata.GetUninitializedLazyProperties(entry.LoadedState)
				: persister.EntityMetamodel.BytecodeEnhancementMetadata.GetUninitializedLazyProperties(obj);

			var updateLazyProperties = fetchLazyProperties?.Intersect(uninitializedProperties).ToArray();
			if (updateLazyProperties?.Length == 0)
			{
				return; // No new lazy properites were loaded
			}

			var id = key.Identifier;

			if (Log.IsDebugEnabled())
			{
				Log.Debug("Updating lazy properites from DataReader: {0}", MessageHelper.InfoString(persister, id));
			}

			var cols = persister == rootPersister
				? EntityAliases[i].SuffixedPropertyAliases
				: GetSubclassEntityAliases(i, persister);

			if (!persister.InitializeLazyProperties(rs, id, obj, cols, updateLazyProperties, fetchAllProperties, session))
			{
				return;
			}

			UpdateCacheForEntity(obj, id, entry, persister, session, cacheBatchingHandler);
		}

		internal static void UpdateCacheForEntity(
			object obj, object id, EntityEntry entry, IEntityPersister persister, ISessionImplementor session,
			Action<IEntityPersister, CachePutData> cacheBatchingHandler)
		{
			if (entry.Status == Status.Loading || !persister.HasCache ||
			    !session.CacheMode.HasFlag(CacheMode.Put) || !persister.IsLazyPropertiesCacheable)
			{
				return;
			}

			if (Log.IsDebugEnabled())
			{
				Log.Debug("Updating entity to second-level cache: {0}", MessageHelper.InfoString(persister, id, session.Factory));
			}

			var factory = session.Factory;
			var state = persister.GetPropertyValues(obj);
			var version = Versioning.GetVersion(state, persister);
			var cacheEntry = CacheEntry.Create(state, persister, version, session, obj);
			var cacheKey = session.GenerateCacheKey(id, persister.IdentifierType, persister.RootEntityName);

			if (cacheBatchingHandler != null && persister.IsBatchLoadable)
			{
				cacheBatchingHandler(
					persister,
					new CachePutData(
						cacheKey,
						persister.CacheEntryStructure.Structure(cacheEntry),
						version,
						persister.IsVersioned ? persister.VersionType.Comparator : null,
						false));
			}
			else
			{
				var put =
					persister.Cache.Put(cacheKey, persister.CacheEntryStructure.Structure(cacheEntry), session.Timestamp, version,
										persister.IsVersioned ? persister.VersionType.Comparator : null,
										false);

				if (put && factory.Statistics.IsStatisticsEnabled)
				{
					factory.StatisticsImplementor.SecondLevelCachePut(persister.Cache.RegionName);
				}
			}
		}

		/// <summary>
		/// Hydrate the state of an object from the SQL <c>DbDataReader</c>, into
		/// an array of "hydrated" values (do not resolve associations yet),
		/// and pass the hydrated state to the session.
		/// </summary>
		private void LoadFromResultSet(DbDataReader rs, int i, object obj, ILoadable persister, EntityKey key,
									   LockMode lockMode, ILoadable rootPersister,
									   ISessionImplementor session)
		{
			object id = key.Identifier;

			if (Log.IsDebugEnabled())
			{
				Log.Debug("Initializing object from DataReader: {0}", MessageHelper.InfoString(persister, id));
			}

			bool fetchAllProperties = IsEagerPropertyFetchEnabled(i);
			var eagerFetchProperties = GetFetchLazyProperties(i);

			// add temp entry so that the next step is circular-reference
			// safe - only needed because some types don't take proper
			// advantage of two-phase-load (esp. components)
			TwoPhaseLoad.AddUninitializedEntity(key, obj, persister, lockMode, session);

			string[][] cols = persister == rootPersister
								? EntityAliases[i].SuffixedPropertyAliases
								: GetSubclassEntityAliases(i, persister);

			object[] values = persister.Hydrate(rs, id, obj, cols, eagerFetchProperties, fetchAllProperties, session);

			object rowId = persister.HasRowId ? rs[EntityAliases[i].RowIdAlias] : null;

			TwoPhaseLoad.PostHydrate(persister, id, values, rowId, obj, lockMode, session);
		}

		private string[][] GetSubclassEntityAliases(int i, ILoadable persister)
		{
			var cacheKey = System.Tuple.Create(i, persister.EntityName);
			return _subclassEntityAliasesMap.GetOrAdd(
				cacheKey,
				k => EntityAliases[i].GetSuffixedPropertyAliases(persister));
		}

		/// <summary>
		/// Determine the concrete class of an instance for the <c>DbDataReader</c>
		/// </summary>
		private ILoadable GetConcretePersister(DbDataReader rs, int i, ILoadable persister, object id, ISessionImplementor session)
		{
			if (persister.HasSubclasses)
			{
				// code to handle subclasses of topClass
				object discriminatorValue =
					persister.DiscriminatorType.NullSafeGet(rs, EntityAliases[i].SuffixedDiscriminatorAlias, session, null);

				string result = persister.GetSubclassForDiscriminatorValue(discriminatorValue);

				if (result == null)
				{
					// woops we got an instance of another class hierarchy branch.
					throw new WrongClassException(string.Format("Discriminator was: '{0}'", discriminatorValue), id,
												  persister.EntityName);
				}

				return persister.EntityName == result
					? persister
					: (ILoadable) Factory.GetEntityPersister(result);
			}
			return persister;
		}

		/// <summary>
		/// Advance the cursor to the first required row of the <c>DbDataReader</c>
		/// </summary>
		internal static void Advance(DbDataReader rs, RowSelection selection)
		{
			int firstRow = GetFirstRow(selection);

			if (firstRow != 0)
			{
				// DataReaders are forward-only, readonly, so we have to step through
				for (int i = 0; i < firstRow; i++)
				{
					rs.Read();
				}
			}
		}

		internal static bool HasMaxRows(RowSelection selection)
		{
			// it used to be selection.MaxRows != null -> since an Int32 will always
			// have a value I'll compare it to the static field NoValue used to initialize 
			// max rows to nothing
			return selection != null && selection.MaxRows != RowSelection.NoValue;
		}

		private static bool HasOffset(RowSelection selection)
		{
			return selection != null && selection.FirstRow != RowSelection.NoValue;
		}

		internal static int GetFirstRow(RowSelection selection)
		{
			if (selection == null || !selection.DefinesLimits)
			{
				return 0;
			}
			return selection.FirstRow > 0 ? selection.FirstRow : 0;
		}

		/// <summary>
		/// Should we pre-process the SQL string, adding a dialect-specific
		/// LIMIT clause.
		/// </summary>
		/// <param name="selection"></param>
		/// <param name="dialect"></param>
		/// <returns></returns>
		internal bool UseLimit(RowSelection selection, Dialect.Dialect dialect)
		{
			return (_canUseLimits ?? true)
				&& dialect.SupportsLimit
				&& (HasMaxRows(selection) || HasOffset(selection));
		}

		/// <summary>
		/// Performs dialect-specific manipulations on the offset value before returning it.
		/// This method is applicable for use in limit statements only.
		/// </summary>
		internal static int? GetOffsetUsingDialect(RowSelection selection, Dialect.Dialect dialect)
		{
			int firstRow = GetFirstRow(selection);
			if (firstRow == 0)
				return null;
			return dialect.GetOffsetValue(firstRow);
		}

		/// <summary>
		/// Performs dialect-specific manipulations on the limit value before returning it.
		/// This method is applicable for use in limit statements only.
		/// </summary>
		internal static int? GetLimitUsingDialect(RowSelection selection, Dialect.Dialect dialect)
		{
			if (selection == null || selection.MaxRows == RowSelection.NoValue)
				return null;
			return dialect.GetLimitValue(GetFirstRow(selection), selection.MaxRows);
		}

		/// <summary>
		/// Obtain an <c>DbCommand</c> with all parameters pre-bound. Bind positional parameters,
		/// named parameters, and limit parameters.
		/// </summary>
		/// <remarks>
		/// Creates an DbCommand object and populates it with the values necessary to execute it against the 
		/// database to Load an Entity.
		/// </remarks>
		/// <param name="queryParameters">The <see cref="QueryParameters"/> to use for the DbCommand.</param>
		/// <param name="scroll">TODO: find out where this is used...</param>
		/// <param name="session">The SessionImpl this Command is being prepared in.</param>
		/// <returns>A CommandWrapper wrapping an DbCommand that is ready to be executed.</returns>
		protected internal virtual DbCommand PrepareQueryCommand(QueryParameters queryParameters, bool scroll, ISessionImplementor session)
		{
			ISqlCommand sqlCommand = CreateSqlCommand(queryParameters, session);
			SqlString sqlString = sqlCommand.Query;

			sqlCommand.ResetParametersIndexesForTheCommand(0);
			var command = session.Batcher.PrepareQueryCommand(CommandType.Text, sqlString, sqlCommand.ParameterTypes);

			try
			{
				RowSelection selection = queryParameters.RowSelection;
				if (selection != null && selection.Timeout != RowSelection.NoValue)
				{
					command.CommandTimeout = selection.Timeout;
				}

				sqlCommand.Bind(command, session);

				IDriver driver = _factory.ConnectionProvider.Driver;
				driver.RemoveUnusedCommandParameters(command, sqlString);
				driver.ExpandQueryParameters(command, sqlString, sqlCommand.ParameterTypes);
			}
			catch (HibernateException)
			{
				session.Batcher.CloseCommand(command, null);
				throw;
			}
			catch (Exception sqle)
			{
				session.Batcher.CloseCommand(command, null);
				ADOExceptionReporter.LogExceptions(sqle);
				throw;
			}
			return command;
		}

		/// <summary> 
		/// Some dialect-specific LIMIT clauses require the maximum last row number
		/// (aka, first_row_number + total_row_count), while others require the maximum
		/// returned row count (the total maximum number of rows to return). 
		/// </summary>
		/// <param name="selection">The selection criteria </param>
		/// <param name="dialect">The dialect </param>
		/// <returns> The appropriate value to bind into the limit clause. </returns>
		internal static int GetMaxOrLimit(Dialect.Dialect dialect, RowSelection selection)
		{
			int firstRow = GetFirstRow(selection);
			int rowCount = selection.MaxRows;

			if (rowCount == RowSelection.NoValue)
				return int.MaxValue;

			return dialect.GetLimitValue(firstRow, rowCount);
		}

		/// <summary>
		/// Fetch a <c>DbCommand</c>, call <c>SetMaxRows</c> and then execute it,
		/// advance to the first result and return an SQL <c>DbDataReader</c>
		/// </summary>
		/// <param name="st">The <see cref="DbCommand" /> to execute.</param>
		/// <param name="selection">The <see cref="RowSelection"/> to apply to the <see cref="DbCommand"/> and <see cref="DbDataReader"/>.</param>
		/// <param name="autoDiscoverTypes">true if result types need to be auto-discovered by the loader; false otherwise.</param>
		/// <param name="session">The <see cref="ISession" /> to load in.</param>
		/// <param name="callable"></param>
		/// <returns>An DbDataReader advanced to the first record in RowSelection.</returns>
		// Since v5.1
		[Obsolete("Please use overload with a QueryParameter parameter.")]
		protected DbDataReader GetResultSet(DbCommand st, bool autoDiscoverTypes, bool callable, RowSelection selection, ISessionImplementor session)
		{
			return GetResultSet(
				st,
				new QueryParameters
				{
					HasAutoDiscoverScalarTypes = autoDiscoverTypes, Callable = callable, RowSelection = selection
				},
				session,
				null);
		}

		/// <summary>
		/// Fetch a <c>DbCommand</c>, call <c>SetMaxRows</c> and then execute it,
		/// advance to the first result and return an SQL <c>DbDataReader</c>
		/// </summary>
		/// <param name="st">The <see cref="DbCommand" /> to execute.</param>
		/// <param name="queryParameters">The <see cref="QueryParameters"/>.</param>
		/// <param name="session">The <see cref="ISession" /> to load in.</param>
		/// <param name="forcedResultTransformer">The forced result transformer for the query.</param>
		/// <returns>A DbDataReader advanced to the first record in RowSelection.</returns>
		protected DbDataReader GetResultSet(
			DbCommand st, QueryParameters queryParameters, ISessionImplementor session, IResultTransformer forcedResultTransformer)
		{
			DbDataReader rs = null;
			try
			{
				// TODO NH: Callable
				rs = session.Batcher.ExecuteReader(st);

				//NH: this is checked outside the WrapResultSet because we
				// want to avoid the syncronization overhead in the vast majority
				// of cases where IsWrapResultSetsEnabled is set to false
				if (session.Factory.Settings.IsWrapResultSetsEnabled)
					rs = WrapResultSet(rs);

				Dialect.Dialect dialect = session.Factory.Dialect;
				if (!dialect.SupportsLimitOffset || !UseLimit(queryParameters.RowSelection, dialect))
				{
					Advance(rs, queryParameters.RowSelection);
				}

				if (queryParameters.HasAutoDiscoverScalarTypes)
				{
					AutoDiscoverTypes(rs, queryParameters, forcedResultTransformer);
				}
				return rs;
			}
			catch (Exception sqle)
			{
				ADOExceptionReporter.LogExceptions(sqle);
				session.Batcher.CloseCommand(st, rs);
				throw;
			}
		}

		// Since v5.1
		[Obsolete("Please use overload with a QueryParameters parameter.")]
		protected internal virtual void AutoDiscoverTypes(DbDataReader rs)
		{
			AutoDiscoverTypes(rs, new QueryParameters(), null);
		}

		protected internal virtual void AutoDiscoverTypes(
			DbDataReader rs, QueryParameters queryParameters, IResultTransformer forcedResultTransformer)
		{
			throw new AssertionFailure("Auto discover types not supported in this loader");
		}

		[MethodImpl(MethodImplOptions.Synchronized)]
		private DbDataReader WrapResultSet(DbDataReader rs)
		{
			// synchronized to avoid multi-thread access issues; defined as method synch to avoid
			// potential deadlock issues due to nature of code.
			try
			{
				if (Log.IsDebugEnabled())
				{
					// Do not log the result set as-is, it is an IEnumerable which may get enumerated by loggers.
					// (Serilog does that.) See #1667.
					Log.Debug("Wrapping result set [{0}]", rs.GetType());
				}

				return new ResultSetWrapper(rs, RetreiveColumnNameToIndexCache(rs));
			}
			catch (Exception e)
			{
				Log.Info(e, "Error wrapping result set");
				return rs;
			}
		}

		private ColumnNameCache RetreiveColumnNameToIndexCache(DbDataReader rs)
		{
			if (_columnNameCache == null)
			{
				Log.Debug("Building columnName->columnIndex cache");
				_columnNameCache = new ColumnNameCache(rs.FieldCount);
			}

			return _columnNameCache;
		}

		/// <summary>
		/// Called by subclasses that load entities
		/// </summary>
		protected IList LoadEntity(ISessionImplementor session, object id, IType identifierType, object optionalObject,
								   string optionalEntityName, object optionalIdentifier, IEntityPersister persister)
		{
			if (Log.IsDebugEnabled())
			{
				Log.Debug("loading entity: {0}", MessageHelper.InfoString(persister, id, identifierType, Factory));
			}

			IList result;

			try
			{
				QueryParameters qp =
					new QueryParameters(new IType[] { identifierType }, new object[] { id }, optionalObject, optionalEntityName,
										optionalIdentifier);
				result = DoQueryAndInitializeNonLazyCollections(session, qp, false);
			}
			catch (HibernateException)
			{
				throw;
			}
			catch (Exception sqle)
			{
				ILoadable[] persisters = EntityPersisters;
				throw ADOExceptionHelper.Convert(Factory.SQLExceptionConverter, sqle,
												 "could not load an entity: "
												 +
												 MessageHelper.InfoString(persisters[persisters.Length - 1], id, identifierType,
																		  Factory), SqlString);
			}

			Log.Debug("done entity load");

			return result;
		}

		protected IList LoadEntity(ISessionImplementor session, object key, object index, IType keyType, IType indexType,
								   IEntityPersister persister)
		{
			Log.Debug("loading collection element by index");

			IList result;
			try
			{
				result =
					DoQueryAndInitializeNonLazyCollections(session,
														   new QueryParameters(new IType[] { keyType, indexType },
																			   new object[] { key, index }), false);
			}
			catch (Exception sqle)
			{
				throw ADOExceptionHelper.Convert(_factory.SQLExceptionConverter, sqle, "could not collection element by index",
												 SqlString);
			}

			Log.Debug("done entity load");

			return result;
		}

		/// <summary>
		/// Called by subclasses that batch load entities
		/// </summary>
		protected internal IList LoadEntityBatch(ISessionImplementor session, object[] ids, IType idType,
												 object optionalObject, string optionalEntityName, object optionalId,
												 IEntityPersister persister)
		{
			if (Log.IsDebugEnabled())
			{
				Log.Debug("batch loading entity: {0}", MessageHelper.InfoString(persister, ids, Factory));
			}

			IType[] types = new IType[ids.Length];
			ArrayHelper.Fill(types, idType);
			IList result;
			try
			{
				result =
					DoQueryAndInitializeNonLazyCollections(session,
														   new QueryParameters(types, ids, optionalObject, optionalEntityName,
																			   optionalId), false);
			}
			catch (HibernateException)
			{
				throw;
			}
			catch (Exception sqle)
			{
				throw ADOExceptionHelper.Convert(Factory.SQLExceptionConverter, sqle,
												 "could not load an entity batch: "
												 + MessageHelper.InfoString(persister, ids, Factory), SqlString);
				// NH: Hibernate3 passes EntityPersisters[0] instead of persister, I think it's wrong.
			}

			Log.Debug("done entity batch load");
			return result;
		}

		/// <summary>
		/// Called by subclasses that load collections
		/// </summary>
		public void LoadCollection(ISessionImplementor session, object id, IType type)
		{
			if (Log.IsDebugEnabled())
			{
				Log.Debug("loading collection: {0}", MessageHelper.CollectionInfoString(CollectionPersisters[0], id));
			}

			object[] ids = new object[] { id };
			try
			{
				DoQueryAndInitializeNonLazyCollections(session, new QueryParameters(new IType[] { type }, ids, ids), true);
			}
			catch (HibernateException)
			{
				// Do not call Convert on HibernateExceptions
				throw;
			}
			catch (Exception sqle)
			{
				throw ADOExceptionHelper.Convert(Factory.SQLExceptionConverter, sqle,
												 "could not initialize a collection: "
												 + MessageHelper.CollectionInfoString(CollectionPersisters[0], id), SqlString);
			}

			Log.Debug("done loading collection");
		}

		/// <summary>
		/// Called by wrappers that batch initialize collections
		/// </summary>
		public void LoadCollectionBatch(ISessionImplementor session, object[] ids, IType type)
		{
			if (Log.IsDebugEnabled())
			{
				Log.Debug("batch loading collection: {0}", MessageHelper.CollectionInfoString(CollectionPersisters[0], ids));
			}

			IType[] idTypes = new IType[ids.Length];
			ArrayHelper.Fill(idTypes, type);
			try
			{
				DoQueryAndInitializeNonLazyCollections(session, new QueryParameters(idTypes, ids, ids), true);
			}
			catch (HibernateException)
			{
				// Do not call Convert on HibernateExceptions
				throw;
			}
			catch (Exception sqle)
			{
				throw ADOExceptionHelper.Convert(Factory.SQLExceptionConverter, sqle,
												 "could not initialize a collection batch: "
												 + MessageHelper.CollectionInfoString(CollectionPersisters[0], ids), SqlString);
			}

			Log.Debug("done batch load");
		}

		/// <summary>
		/// Called by subclasses that batch initialize collections
		/// </summary>
		protected void LoadCollectionSubselect(ISessionImplementor session, object[] ids, object[] parameterValues,
											   IType[] parameterTypes, IDictionary<string, TypedValue> namedParameters,
											   IType type)
		{
			try
			{
				DoQueryAndInitializeNonLazyCollections(session,
													   new QueryParameters(parameterTypes, parameterValues, namedParameters, ids),
													   true);
			}
			catch (HibernateException)
			{
				// Do not call Convert on HibernateExceptions
				throw;
			}
			catch (Exception sqle)
			{
				throw ADOExceptionHelper.Convert(Factory.SQLExceptionConverter, sqle,
												 "could not load collection by subselect: "
												 + MessageHelper.CollectionInfoString(CollectionPersisters[0], ids), SqlString,
												 parameterValues, namedParameters);
			}
		}

		/// <summary>
		/// Return the query results, using the query cache, called
		/// by subclasses that implement cacheable queries
		/// </summary>
		/// <param name="session"></param>
		/// <param name="queryParameters"></param>
		/// <param name="querySpaces"></param>
		/// <param name="resultTypes"></param>
		/// <returns></returns>
		// Since v5.1
		[Obsolete("Please use overload without resultTypes")]
		protected IList List(ISessionImplementor session, QueryParameters queryParameters, ISet<string> querySpaces, IType[] resultTypes)
		{
			ResultTypes = resultTypes;
			return List(session, queryParameters, querySpaces);
		}

		/// <summary>
		/// Return the query results, using the query cache, called
		/// by subclasses that implement cacheable queries
		/// </summary>
		/// <param name="session"></param>
		/// <param name="queryParameters"></param>
		/// <param name="querySpaces"></param>
		/// <returns></returns>
		protected IList List(ISessionImplementor session, QueryParameters queryParameters, ISet<string> querySpaces)
		{
			var cacheable = IsCacheable(queryParameters);

			if (cacheable)
			{
				return ListUsingQueryCache(session, queryParameters, querySpaces);
			}
			return ListIgnoreQueryCache(session, queryParameters);
		}

		internal bool IsCacheable(QueryParameters queryParameters)
		{
			return _factory.Settings.IsQueryCacheEnabled && queryParameters.Cacheable;
		}

		private IList ListIgnoreQueryCache(ISessionImplementor session, QueryParameters queryParameters)
		{
			return GetResultList(DoList(session, queryParameters), queryParameters.ResultTransformer);
		}

		private IList ListUsingQueryCache(ISessionImplementor session, QueryParameters queryParameters, ISet<string> querySpaces)
		{
			IQueryCache queryCache = _factory.GetQueryCache(queryParameters.CacheRegion);

			QueryKey key = GenerateQueryKey(session, queryParameters);
			var queryCacheBuilder = new QueryCacheResultBuilder(this);

			IList result = GetResultFromQueryCache(session, queryParameters, querySpaces, queryCache, key);

			if (result == null)
			{
				result = DoList(session, queryParameters, key.ResultTransformer, queryCacheBuilder);
				PutResultInQueryCache(session, queryParameters, queryCache, key, queryCacheBuilder.Result);
			}
			else
			{
				result = queryCacheBuilder.GetResultList(result);
			}

			result = TransformCacheableResults(queryParameters, key.ResultTransformer, result);

			return GetResultList(result, queryParameters.ResultTransformer);
		}

		internal IList TransformCacheableResults(QueryParameters queryParameters, CacheableResultTransformer transformer, IList result)
		{
			var resolvedTransformer = ResolveResultTransformer(queryParameters.ResultTransformer);
			if (resolvedTransformer == null)
				return result;

			return (AreResultSetRowsTransformedImmediately()
					? transformer.RetransformResults(
						result,
						ResultRowAliases,
						queryParameters.ResultTransformer,
						IncludeInResultRow)
					: transformer.UntransformToTuples(result)
				);
		}

		internal QueryKey GenerateQueryKey(ISessionImplementor session, QueryParameters queryParameters)
		{
			ISet<FilterKey> filterKeys = FilterKey.CreateFilterKeys(session.EnabledFilters);
			return new QueryKey(Factory, SqlString, queryParameters, filterKeys,
								CreateCacheableResultTransformer(queryParameters));
		}

		private CacheableResultTransformer CreateCacheableResultTransformer(QueryParameters queryParameters)
		{
			return CacheableResultTransformer.Create(
				queryParameters.ResultTransformer, ResultRowAliases, IncludeInResultRow,
				queryParameters.HasAutoDiscoverScalarTypes, SqlString);
		}

		private IList GetResultFromQueryCache(
			ISessionImplementor session, QueryParameters queryParameters, ISet<string> querySpaces,
			IQueryCache queryCache, QueryKey key)
		{
			if (!queryParameters.CanGetFromCache(session))
				return null;

			var result = queryCache.Get(
				key, queryParameters, 
				queryParameters.HasAutoDiscoverScalarTypes
					? null
					: key.ResultTransformer.GetCachedResultTypes(CacheTypes),
				querySpaces, session);

			if (_factory.Statistics.IsStatisticsEnabled)
			{
				if (result == null)
				{
					_factory.StatisticsImplementor.QueryCacheMiss(QueryIdentifier, queryCache.RegionName);
				}
				else
				{
					_factory.StatisticsImplementor.QueryCacheHit(QueryIdentifier, queryCache.RegionName);
				}
			}

			return result;
		}

		private void PutResultInQueryCache(ISessionImplementor session, QueryParameters queryParameters,
										   IQueryCache queryCache, QueryKey key, IList result)
		{
			if (!queryParameters.CanPutToCache(session))
				return;

			var put = queryCache.Put(
				key, queryParameters,
				key.ResultTransformer.GetCachedResultTypes(CacheTypes),
				result, session);

			if (put && _factory.Statistics.IsStatisticsEnabled)
			{
				_factory.StatisticsImplementor.QueryCachePut(QueryIdentifier, queryCache.RegionName);
			}
		}

		/// <summary>
		/// Actually execute a query, ignoring the query cache
		/// </summary>
		/// <param name="session"></param>
		/// <param name="queryParameters"></param>
		/// <returns></returns>
		protected IList DoList(ISessionImplementor session, QueryParameters queryParameters)
		{
			return DoList(session, queryParameters, null, null);
		}

		// Since 5.3
		[Obsolete("Use the overload with queryCacheResultBuilder parameter")]
		protected IList DoList(ISessionImplementor session, QueryParameters queryParameters, IResultTransformer forcedResultTransformer)
		{
			return DoList(session, queryParameters, forcedResultTransformer, null);
		}

		protected IList DoList(ISessionImplementor session, QueryParameters queryParameters, IResultTransformer forcedResultTransformer,
		                       QueryCacheResultBuilder queryCacheResultBuilder)
		{
			Stopwatch stopWatch = null;
			if (session.Factory.Statistics.IsStatisticsEnabled)
			{
				stopWatch = Stopwatch.StartNew();
			}

			IList result;
			try
			{
				result = DoQueryAndInitializeNonLazyCollections(session, queryParameters, true, forcedResultTransformer, queryCacheResultBuilder);
			}
			catch (HibernateException)
			{
				// Do not call Convert on HibernateExceptions
				throw;
			}
			catch (Exception sqle)
			{
				throw ADOExceptionHelper.Convert(Factory.SQLExceptionConverter, sqle, "could not execute query", SqlString,
												 queryParameters.PositionalParameterValues, queryParameters.NamedParameters);
			}
			if (stopWatch != null)
			{
				stopWatch.Stop();
				Factory.StatisticsImplementor.QueryExecuted(QueryIdentifier, result.Count, stopWatch.Elapsed);
			}
			return result;
		}

		/// <summary>
		/// Calculate and cache select-clause suffixes. Must be
		/// called by subclasses after instantiation.
		/// </summary>
		protected virtual void PostInstantiate() { }

		/// <summary> 
		/// Identifies the query for statistics reporting, if null,
		/// no statistics will be reported
		/// </summary>
		public virtual string QueryIdentifier
		{
			get { return null; }
		}

		public override string ToString()
		{
			return GetType().FullName + '(' + SqlString + ')';
		}

		#region NHibernate specific

		public virtual ISqlCommand CreateSqlCommand(QueryParameters queryParameters, ISessionImplementor session)
		{
			// A distinct-copy of parameter specifications collected during query construction
			var parameterSpecs = new HashSet<IParameterSpecification>(GetParameterSpecifications());
			SqlString sqlString = SqlString.Copy();

			// dynamic-filter parameters: during the createion of the SqlString of allLoader implementation, filters can be added as SQL_TOKEN/string for this reason we have to re-parse the SQL.
			sqlString = ExpandDynamicFilterParameters(sqlString, parameterSpecs, session);
			AdjustQueryParametersForSubSelectFetching(sqlString, parameterSpecs, queryParameters);

			// Add limits
			sqlString = AddLimitsParametersIfNeeded(sqlString, parameterSpecs, queryParameters, session);

			// The PreprocessSQL method can modify the SqlString but should never add parameters (or we have to override it)
			sqlString = PreprocessSQL(sqlString, queryParameters, session.Factory.Dialect);

			// After the last modification to the SqlString we can collect all parameters types (there are cases where we can't infer the type during the creation of the query)
			ResetEffectiveExpectedType(parameterSpecs, queryParameters);

			return new SqlCommandImpl(sqlString, parameterSpecs, queryParameters, session.Factory);
		}

		protected virtual void ResetEffectiveExpectedType(IEnumerable<IParameterSpecification> parameterSpecs, QueryParameters queryParameters)
		{
			// Have to be overridden just by those loaders that can't infer the type during the parse process
		}

		protected abstract IEnumerable<IParameterSpecification> GetParameterSpecifications();

		protected void AdjustQueryParametersForSubSelectFetching(SqlString filteredSqlString, IEnumerable<IParameterSpecification> parameterSpecsWithFilters, QueryParameters queryParameters)
		{
			queryParameters.ProcessedSql = filteredSqlString;
			queryParameters.ProcessedSqlParameters = parameterSpecsWithFilters.ToList();
			if (queryParameters.RowSelection != null)
			{
				queryParameters.ProcessedRowSelection = new RowSelection { FirstRow = queryParameters.RowSelection.FirstRow, MaxRows = queryParameters.RowSelection.MaxRows };
			}
		}

		protected SqlString ExpandDynamicFilterParameters(SqlString sqlString, ICollection<IParameterSpecification> parameterSpecs, ISessionImplementor session)
		{
			return FilterHelper.ExpandDynamicFilterParameters(sqlString, parameterSpecs, session);
		}

		protected SqlString AddLimitsParametersIfNeeded(SqlString sqlString, ICollection<IParameterSpecification> parameterSpecs, QueryParameters queryParameters, ISessionImplementor session)
		{
			var sessionFactory = session.Factory;
			Dialect.Dialect dialect = sessionFactory.Dialect;

			RowSelection selection = queryParameters.RowSelection;
			if (UseLimit(selection, dialect))
			{
				bool hasFirstRow = GetFirstRow(selection) > 0;
				bool useOffset = hasFirstRow && dialect.SupportsLimitOffset;
				int max = GetMaxOrLimit(dialect, selection);
				int? skip = useOffset ? (int?)dialect.GetOffsetValue(GetFirstRow(selection)) : null;
				int? take = max != int.MaxValue ? (int?)max : null;

				Parameter skipSqlParameter = null;
				Parameter takeSqlParameter = null;
				if (skip.HasValue)
				{
					var skipParameter = new QuerySkipParameterSpecification();
					skipSqlParameter = Parameter.Placeholder;
					skipSqlParameter.BackTrack = skipParameter.GetIdsForBackTrack(sessionFactory).First();
					parameterSpecs.Add(skipParameter);
				}
				if (take.HasValue)
				{
					var takeParameter = new QueryTakeParameterSpecification();
					takeSqlParameter = Parameter.Placeholder;
					takeSqlParameter.BackTrack = takeParameter.GetIdsForBackTrack(sessionFactory).First();
					parameterSpecs.Add(takeParameter);
				}
				// The dialect can move the given parameters where he need, what it can't do is generates new parameters loosing the BackTrack.
				SqlString result;
				if (TryGetLimitString(dialect, sqlString, skip, take, skipSqlParameter, takeSqlParameter, out result)) return result;
			}
			return sqlString;
		}

		protected bool TryGetLimitString(Dialect.Dialect dialect, SqlString queryString, int? offset, int? limit, Parameter offsetParameter, Parameter limitParameter, out SqlString result)
		{
			result = dialect.GetLimitString(queryString, offset, limit, offsetParameter, limitParameter);
			if (result != null) return true;

			_canUseLimits = false;
			return false;
		}

		#endregion
	}
}<|MERGE_RESOLUTION|>--- conflicted
+++ resolved
@@ -702,10 +702,6 @@
 				cacheBatcher.ExecuteBatch();
 		}
 
-<<<<<<< HEAD
-		private void EndCollectionLoad(DbDataReader reader, ISessionImplementor session, ICollectionPersister collectionPersister,
-		                               CacheBatcher cacheBatcher)
-=======
 		/// <summary>
 		/// Stops further collection population without actual collection initialization.
 		/// </summary>
@@ -718,8 +714,8 @@
 			session.PersistenceContext.LoadContexts.GetCollectionLoadContext(reader).StopLoadingCollections(collectionPersisters);
 		}
 
-		private void EndCollectionLoad(DbDataReader reader, ISessionImplementor session, ICollectionPersister collectionPersister)
->>>>>>> f7b64c53
+		private void EndCollectionLoad(DbDataReader reader, ISessionImplementor session, ICollectionPersister collectionPersister,
+		                               CacheBatcher cacheBatcher)
 		{
 			//this is a query and we are loading multiple instances of the same collection role
 			session.PersistenceContext.LoadContexts.GetCollectionLoadContext(reader).EndLoadingCollections(
