--- conflicted
+++ resolved
@@ -100,13 +100,11 @@
 
 		public ISet<string> EntityFetchLazyProperties { get; set; }
 
-<<<<<<< HEAD
+		internal bool ForceFilter { get; set; }
+
 		string[] IJoin.LHSColumns => lhsColumns;
 		string IJoin.Alias => RHSAlias;
 		IAssociationType IJoin.AssociationType => JoinableType;
-=======
-		internal bool ForceFilter { get; set; }
->>>>>>> 5ec48216
 
 		public int GetOwner(IList<OuterJoinableAssociation> associations)
 		{
