using System;
using System.Collections.Generic;
using System.Linq;
using System.Text.RegularExpressions;
using NHibernate.Collection;
using NHibernate.Engine;
using NHibernate.Persister.Collection;
using NHibernate.Persister.Entity;
using NHibernate.SqlCommand;
using NHibernate.Type;
using NHibernate.Util;

namespace NHibernate.Loader
{
	public class JoinWalker
	{
		private readonly ISessionFactoryImplementor factory;
		protected readonly IList<OuterJoinableAssociation> associations = new List<OuterJoinableAssociation>();
		private readonly HashSet<AssociationKey> visitedAssociationKeys = new HashSet<AssociationKey>();
		private readonly IDictionary<string, IFilter> enabledFilters;
		private readonly IDictionary<string, IFilter> enabledFiltersForManyToOne;
		private static readonly Regex aliasRegex = new Regex(@"[\w]+(?=\.)", RegexOptions.IgnoreCase | RegexOptions.Compiled);

		private string[] suffixes;
		private string[] collectionSuffixes;
		private ILoadable[] persisters;
		private int[] owners;
		private EntityType[] ownerAssociationTypes;
		private ICollectionPersister[] collectionPersisters;
		private int[] collectionOwners;
		private string[] aliases;
		private LockMode[] lockModeArray;
		private SqlString sql;

		public string[] CollectionSuffixes
		{
			get { return collectionSuffixes; }
			set { collectionSuffixes = value; }
		}

		public LockMode[] LockModeArray
		{
			get { return lockModeArray; }
			set { lockModeArray = value; }
		}

		public string[] Suffixes
		{
			get { return suffixes; }
			set { suffixes = value; }
		}

		public string[] Aliases
		{
			get { return aliases; }
			set { aliases = value; }
		}

		public bool[] EagerPropertyFetches { get; set; }
		public bool[] ChildFetchEntities { get; set; }
		public ISet<string>[] EntityFetchLazyProperties { get; set; }

		public int[] CollectionOwners
		{
			get { return collectionOwners; }
			set { collectionOwners = value; }
		}

		public ICollectionPersister[] CollectionPersisters
		{
			get { return collectionPersisters; }
			set { collectionPersisters = value; }
		}

		public EntityType[] OwnerAssociationTypes
		{
			get { return ownerAssociationTypes; }
			set { ownerAssociationTypes = value; }
		}

		public int[] Owners
		{
			get { return owners; }
			set { owners = value; }
		}

		public ILoadable[] Persisters
		{
			get { return persisters; }
			set { persisters = value; }
		}

		public SqlString SqlString
		{
			get { return sql; }
			set { sql = value; }
		}

		protected ISessionFactoryImplementor Factory
		{
			get { return factory; }
		}

		protected Dialect.Dialect Dialect
		{
			get { return factory.Dialect; }
		}

		protected IDictionary<string, IFilter> EnabledFilters
		{
			get { return enabledFilters; }
		}

		protected virtual bool IsTooManyCollections
		{
			get { return false; }
		}

		//Since v5.3
		[Obsolete("This class is not used and will be removed in a future version.")]
		public class DependentAlias
		{
			public string Alias { get; set; }
			public string[] DependsOn { get; set; }
		}

		protected JoinWalker(ISessionFactoryImplementor factory, IDictionary<string, IFilter> enabledFilters)
		{
			this.factory = factory;
			this.enabledFilters = enabledFilters;
			enabledFiltersForManyToOne = FilterHelper.GetEnabledForManyToOne(enabledFilters);
		}

		/// <summary>
		/// Add on association (one-to-one, many-to-one, or a collection) to a list
		/// of associations to be fetched by outerjoin (if necessary)
		/// </summary>
		private void AddAssociationToJoinTreeIfNecessary(IAssociationType type, string[] aliasedLhsColumns,
			string alias, string path, string pathAlias, int currentDepth, JoinType joinType)
		{
			if (joinType >= JoinType.InnerJoin)
			{
				AddAssociationToJoinTree(type, aliasedLhsColumns, alias, path, pathAlias, currentDepth, joinType);
			}
		}

		// Since v5.2
		[Obsolete("Use or override the overload taking a pathAlias additional parameter")]
		protected virtual SqlString GetWithClause(string path)
		{
			return SqlString.Empty;
		}

		protected virtual SqlString GetWithClause(string path, string pathAlias)
		{
			// 6.0 TODO: inline the call
#pragma warning disable 618
			return GetWithClause(path);
#pragma warning restore 618
		}

		/// <summary>
		/// Add on association (one-to-one, many-to-one, or a collection) to a list
		/// of associations to be fetched by outerjoin
		/// </summary>
		private void AddAssociationToJoinTree(IAssociationType type, string[] aliasedLhsColumns, string alias,
			string path, string pathAlias, int currentDepth, JoinType joinType)
		{
			IJoinable joinable = type.GetAssociatedJoinable(Factory);

			string subalias = GenerateTableAlias(associations.Count + 1, path, pathAlias, joinable);
			var qc = joinable.IsCollection ? (IQueryableCollection) joinable : null;

			var assoc =
				InitAssociation(
					new OuterJoinableAssociation(
						type,
						alias,
						aliasedLhsColumns,
						subalias,
						joinType,
						//for many-to-many with clause is applied with OuterJoinableAssociation created for entity persister so simply skip it here
						qc?.IsManyToMany == true ? null :GetWithClause(path, pathAlias),
						Factory,
						enabledFilters,
						GetSelectMode(path)),
					path);
			assoc.ValidateJoin(path);
			AddAssociation(assoc);

			int nextDepth = currentDepth + 1;

			if (qc == null)
			{
				IOuterJoinLoadable pjl = joinable as IOuterJoinLoadable;
				if (pjl != null)
					WalkEntityTree(pjl, subalias, path, nextDepth);
			}
			else
			{
				WalkCollectionTree(qc, subalias, path, pathAlias, nextDepth);
			}
		}

		protected  virtual SelectMode GetSelectMode(string path)
		{
			return SelectMode.Undefined;
		}

		protected virtual ISet<string> GetEntityFetchLazyProperties(string path)
		{
			return null;
		}
		
		private struct DependentAlias2
		{
			public DependentAlias2(string alias, ICollection<string> dependsOn)
			{
				Alias = alias;
				DependsOn = dependsOn;
			}

			public string Alias { get; }
			public ICollection<string> DependsOn { get; }
		}

		/// <summary>
		/// Returns list of indexes in sorted order
		/// </summary>
		private static int[] GetTopologicalSortOrder(IList<DependentAlias2> fields)
		{
			TopologicalSorter g = new TopologicalSorter(fields.Count);
			Dictionary<string, int> indexes = new Dictionary<string, int>(fields.Count, StringComparer.OrdinalIgnoreCase);

			// add vertices
			for (int i = 0; i < fields.Count; i++)
			{
				indexes[fields[i].Alias] = g.AddVertex(i);
			}

			// add edges
			for (int i = 0; i < fields.Count; i++)
			{
				var dependentFields = fields[i].DependsOn;
				if (dependentFields != null)
				{
					foreach (var dependentField in dependentFields)
					{
						if (indexes.TryGetValue(dependentField, out var end))
						{
							g.AddEdge(i, end);
						}
					}
				}
			}

			return g.Sort();
		}

		private static List<DependentAlias2> GetDependentAliases(IList<OuterJoinableAssociation> associations)
		{
			var dependentAliases = new List<DependentAlias2>(associations.Count);
			foreach (var association in associations)
			{
				dependentAliases.Add(new DependentAlias2(association.RHSAlias, GetDependsOn(association)));
			}

			return dependentAliases;
		}

		private static HashSet<string> GetDependsOn(OuterJoinableAssociation association)
		{
			if (SqlStringHelper.IsEmpty(association.On))
				return null;

			var dependencies = new HashSet<string>(StringComparer.OrdinalIgnoreCase);
			foreach (Match match in aliasRegex.Matches(association.On.ToString()))
			{
				string alias = match.Value;
				if (string.Equals(alias, association.RHSAlias, StringComparison.OrdinalIgnoreCase))
					continue;

				dependencies.Add(alias);
			}

			return dependencies;
		}

		/// <summary>
		/// Adds an association
		/// </summary>
		private void AddAssociation(OuterJoinableAssociation association)
		{
			associations.Add(association);
		}

		/// <summary>
		/// For an entity class, return a list of associations to be fetched by outerjoin
		/// </summary>
		protected void WalkEntityTree(IOuterJoinLoadable persister, string alias)
		{
			WalkEntityTree(persister, alias, string.Empty, 0);
		}

		/// <summary>
		/// For a collection role, return a list of associations to be fetched by outerjoin
		/// </summary>
		protected void WalkCollectionTree(IQueryableCollection persister, string alias)
		{
			WalkCollectionTree(persister, alias, string.Empty, string.Empty, 0);
			//TODO: when this is the entry point, we should use an INNER_JOIN for fetching the many-to-many elements!
		}

		/// <summary>
		/// For a collection role, return a list of associations to be fetched by outerjoin
		/// </summary>
		private void WalkCollectionTree(IQueryableCollection persister, string alias, string path, string pathAlias, int currentDepth)
		{
			if (persister.IsOneToMany)
			{
				WalkEntityTree((IOuterJoinLoadable)persister.ElementPersister, alias, path, currentDepth);
			}
			else
			{
				IType type = persister.ElementType;
				if (type.IsAssociationType)
				{
					// a many-to-many
					// decrement currentDepth here to allow join across the association table
					// without exceeding MAX_FETCH_DEPTH (i.e. the "currentDepth - 1" bit)
					IAssociationType associationType = (IAssociationType) type;
					string[] aliasedLhsColumns = persister.GetElementColumnNames(alias);
					string[] lhsColumns = persister.ElementColumnNames;

					// if the current depth is 0, the root thing being loaded is the
					// many-to-many collection itself.  Here, it is alright to use
					// an inner join...
					bool useInnerJoin = currentDepth == 0;

					var joinType =
						GetJoinType(
							associationType,
							persister.FetchMode,
							path,
							pathAlias,
							persister.TableName,
							lhsColumns,
							!useInnerJoin,
							currentDepth - 1,
							null);

					AddAssociationToJoinTreeIfNecessary(
						associationType,
						aliasedLhsColumns,
						alias,
						path,
						pathAlias,
						currentDepth - 1,
						joinType);
				}
				else if (type.IsComponentType)
				{
					WalkCompositeElementTree(
						(IAbstractComponentType) type,
						persister.ElementColumnNames,
						persister,
						alias,
						path,
						currentDepth);
				}
			}
		}

		internal void AddExplicitEntityJoinAssociation(
			IOuterJoinLoadable persister,
			string tableAlias,
			JoinType joinType,
			string path,
			string pathAlias)
		{
			OuterJoinableAssociation assoc =
				InitAssociation(new OuterJoinableAssociation(
					persister.EntityType,
					string.Empty,
					Array.Empty<string>(),
					tableAlias,
					joinType,
					GetWithClause(path, pathAlias),
					Factory,
					enabledFilters,
					GetSelectMode(path)) {ForceFilter = true},
				path);
			AddAssociation(assoc);
		}

		internal OuterJoinableAssociation InitAssociation(OuterJoinableAssociation association, string path)
		{
			association.EntityFetchLazyProperties = GetEntityFetchLazyProperties(path);
			return association;
		}

		private void WalkEntityAssociationTree(IAssociationType associationType, IOuterJoinLoadable persister,
											   int propertyNumber, string alias, string path, bool nullable, int currentDepth,
											   ILhsAssociationTypeSqlInfo associationTypeSQLInfo)
		{
			string[] aliasedLhsColumns = associationTypeSQLInfo.GetAliasedColumnNames(associationType, 0);
			string[] lhsColumns = associationTypeSQLInfo.GetColumnNames(associationType, 0);
			string lhsTable = associationTypeSQLInfo.GetTableName(associationType);

			string subpath = SubPath(path, persister.GetSubclassPropertyName(propertyNumber));

			// Obtain children aliases for the current path and alias
			var subPathAliases = GetChildAliases(alias, subpath);
			foreach (var subPathAlias in subPathAliases)
			{
				var joinType = GetJoinType(
					associationType,
					persister.GetFetchMode(propertyNumber),
					subpath,
					subPathAlias,
					lhsTable,
					lhsColumns,
					nullable,
					currentDepth,
					persister.GetCascadeStyle(propertyNumber));

				AddAssociationToJoinTreeIfNecessary(
					associationType,
					aliasedLhsColumns,
					alias,
					subpath,
					subPathAlias,
					currentDepth,
					joinType);
			}
		}

		/// <summary>
		/// For an entity class, add to a list of associations to be fetched
		/// by outerjoin
		/// </summary>
		protected virtual void WalkEntityTree(IOuterJoinLoadable persister, string alias, string path, int currentDepth)
		{
			int n = persister.CountSubclassProperties();
			for (int i = 0; i < n; i++)
			{
				IType type = persister.GetSubclassPropertyType(i);
				ILhsAssociationTypeSqlInfo associationTypeSQLInfo = JoinHelper.GetLhsSqlInfo(alias, i, persister, Factory);
				if (type.IsAssociationType)
				{
					WalkEntityAssociationTree((IAssociationType) type, persister, i, alias, path,
											  persister.IsSubclassPropertyNullable(i), currentDepth, associationTypeSQLInfo);
				}
				else if (type.IsComponentType)
				{
					WalkComponentTree((IAbstractComponentType) type, 0, alias, SubPath(path, persister.GetSubclassPropertyName(i)),
									  currentDepth, associationTypeSQLInfo);
				}
			}
		}

		/// <summary>
		/// For a component, add to a list of associations to be fetched by outerjoin
		/// </summary>
		protected void WalkComponentTree(IAbstractComponentType componentType, int begin, string alias, string path,
										 int currentDepth, ILhsAssociationTypeSqlInfo associationTypeSQLInfo)
		{
			IType[] types = componentType.Subtypes;
			string[] propertyNames = componentType.PropertyNames;
			for (int i = 0; i < types.Length; i++)
			{
				if (types[i].IsAssociationType)
				{
					var associationType = (IAssociationType) types[i];

					string[] aliasedLhsColumns = associationTypeSQLInfo.GetAliasedColumnNames(associationType, begin);
					string[] lhsColumns = associationTypeSQLInfo.GetColumnNames(associationType, begin);
					string lhsTable = associationTypeSQLInfo.GetTableName(associationType);

					string subpath = SubPath(path, propertyNames[i]);
					bool[] propertyNullability = componentType.PropertyNullability;

					// Obtain related aliases to the current path
					var subPathAliases = GetChildAliases(alias, subpath);
					foreach (var subPathAlias in subPathAliases)
					{
						var joinType = GetJoinType(
							associationType,
							componentType.GetFetchMode(i),
							subpath,
							subPathAlias,
							lhsTable,
							lhsColumns,
							propertyNullability == null || propertyNullability[i],
							currentDepth,
							componentType.GetCascadeStyle(i));

						AddAssociationToJoinTreeIfNecessary(
							associationType,
							aliasedLhsColumns,
							alias,
							subpath,
							subPathAlias,
							currentDepth,
							joinType);
					}
				}
				else if (types[i].IsComponentType)
				{
					string subpath = SubPath(path, propertyNames[i]);

					WalkComponentTree((IAbstractComponentType) types[i], begin, alias, subpath, currentDepth, associationTypeSQLInfo);
				}
				begin += types[i].GetColumnSpan(Factory);
			}
		}

		/// <summary>
		/// For a composite element, add to a list of associations to be fetched by outerjoin
		/// </summary>
		private void WalkCompositeElementTree(IAbstractComponentType compositeType, string[] cols,
			IQueryableCollection persister, string alias, string path, int currentDepth)
		{
			IType[] types = compositeType.Subtypes;
			string[] propertyNames = compositeType.PropertyNames;
			int begin = 0;
			for (int i = 0; i < types.Length; i++)
			{
				int length = types[i].GetColumnSpan(factory);
				string[] lhsColumns = ArrayHelper.Slice(cols, begin, length);

				if (types[i].IsAssociationType)
				{
					IAssociationType associationType = types[i] as IAssociationType;

					// simple, because we can't have a one-to-one or collection
					// (or even a property-ref) in a composite element:
					string[] aliasedLhsColumns = StringHelper.Qualify(alias, lhsColumns);
					string subpath = SubPath(path, propertyNames[i]);
					bool[] propertyNullability = compositeType.PropertyNullability;

					var subPathAliases = GetChildAliases(alias, subpath);
					foreach (var subPathAlias in subPathAliases)
					{
						var joinType =
							GetJoinType(
								associationType,
								compositeType.GetFetchMode(i),
								subpath,
								subPathAlias,
								persister.TableName,
								lhsColumns,
								propertyNullability == null || propertyNullability[i],
								currentDepth,
								compositeType.GetCascadeStyle(i));

						AddAssociationToJoinTreeIfNecessary(
							associationType,
							aliasedLhsColumns,
							alias,
							subpath,
							subPathAlias,
							currentDepth,
							joinType);
					}
				}
				else if (types[i].IsComponentType)
				{
					string subpath = SubPath(path, propertyNames[i]);
					WalkCompositeElementTree(
						(IAbstractComponentType) types[i],
						lhsColumns,
						persister,
						alias,
						subpath,
						currentDepth);
				}
				begin += length;
			}
		}

		/// <summary>
		/// Extend the path by the given property name
		/// </summary>
		protected static string SubPath(string path, string property)
		{
			if (string.IsNullOrEmpty(property))
				return path;
			return string.IsNullOrEmpty(path) ? property : StringHelper.Qualify(path, property);
		}

		/// <summary>
		/// Get the join type (inner, outer, etc) or -1 if the
		/// association should not be joined. Override on
		/// subclasses.
		/// </summary>
		// Since v5.2
		[Obsolete("Use or override the overload taking a pathAlias additional parameter")]
		protected virtual JoinType GetJoinType(IAssociationType type, FetchMode config, string path, string lhsTable,
			string[] lhsColumns, bool nullable, int currentDepth, CascadeStyle cascadeStyle)
		{
			if (!IsJoinedFetchEnabled(type, config, cascadeStyle))
				return JoinType.None;

			if (IsTooDeep(currentDepth) || (type.IsCollectionType && IsTooManyCollections))
				return JoinType.None;

			bool dupe = IsDuplicateAssociation(lhsTable, lhsColumns, type);
			if (dupe)
				return JoinType.None;

			return GetJoinType(nullable, currentDepth);
		}

		/// <summary>
		/// Get the join type (inner, outer, etc) or -1 if the
		/// association should not be joined. Override on
		/// subclasses.
		/// </summary>
		protected virtual JoinType GetJoinType(IAssociationType type, FetchMode config, string path, string pathAlias,
			string lhsTable, string[] lhsColumns, bool nullable, int currentDepth, CascadeStyle cascadeStyle)
		{
			// 6.0 TODO: inline the call
#pragma warning disable 618
			return GetJoinType(type, config, path, lhsTable, lhsColumns, nullable, currentDepth, cascadeStyle);
#pragma warning restore 618
		}

		// By default, multiple aliases for a child are not supported. There is only one and its value
		// does not matter for default implementation.
		private static readonly IReadOnlyCollection<string> DefaultChildAliases = new[] { string.Empty };

		/// <summary>
		/// Returns the child criteria aliases for a parent SQL alias and a child path.
		/// </summary>
		protected virtual IReadOnlyCollection<string> GetChildAliases(string parentSqlAlias, string childPath)
		{
			return DefaultChildAliases;
		}

		/// <summary>
		/// Use an inner join if it is a non-null association and this
		/// is the "first" join in a series
		/// </summary>
		protected JoinType GetJoinType(bool nullable, int currentDepth)
		{
			//TODO: this is too conservative; if all preceding joins were 
			//      also inner joins, we could use an inner join here
			return !nullable && currentDepth == 0 ? JoinType.InnerJoin : JoinType.LeftOuterJoin;
		}

		protected virtual bool IsTooDeep(int currentDepth)
		{
			int maxFetchDepth = Factory.Settings.MaximumFetchDepth;
			return maxFetchDepth >= 0 && currentDepth >= maxFetchDepth;
		}

		/// <summary>
		/// Does the mapping, and Hibernate default semantics, specify that
		/// this association should be fetched by outer joining
		/// </summary>
		protected bool IsJoinedFetchEnabledInMapping(FetchMode config, IAssociationType type)
		{
			if (!type.IsEntityType && !type.IsCollectionType)
			{
				return false;
			}
			else
			{
				switch (config)
				{
					case FetchMode.Join:
						return true;

					case FetchMode.Select:
						return false;

					case FetchMode.Default:
						if (type.IsEntityType)
						{
							//TODO: look at the owning property and check that it 
							//      isn't lazy (by instrumentation)
							EntityType entityType = (EntityType)type;
							IEntityPersister persister = factory.GetEntityPersister(entityType.GetAssociatedEntityName());
							return !persister.HasProxy;
						}
						else
						{
							return false;
						}

					default:
						throw new ArgumentOutOfRangeException("config", config, "Unknown OJ strategy " + config);
				}
			}
		}

		/// <summary>
		/// Override on subclasses to enable or suppress joining
		/// of certain association types
		/// </summary>
		protected virtual bool IsJoinedFetchEnabled(IAssociationType type, FetchMode config,
																								CascadeStyle cascadeStyle)
		{
			return type.IsEntityType && IsJoinedFetchEnabledInMapping(config, type);
		}

		// Since v5.2
		[Obsolete("Use or override the overload taking a pathAlias additional parameter")]
		protected virtual string GenerateTableAlias(int n, string path, IJoinable joinable)
		{
			return StringHelper.GenerateAlias(joinable.Name, n);
		}

		protected virtual string GenerateTableAlias(int n, string path, string pathAlias, IJoinable joinable)
		{
			// 6.0 TODO: inline the call
#pragma warning disable 618
			return GenerateTableAlias(n, path, joinable);
#pragma warning restore 618
		}

		protected virtual string GenerateRootAlias(string description)
		{
			return StringHelper.GenerateAlias(description, 0);
		}

		/// <summary>
		/// Used to detect circularities in the joined graph, note that
		/// this method is side-effecty
		/// </summary>
		protected virtual bool IsDuplicateAssociation(string foreignKeyTable, string[] foreignKeyColumns)
		{
			AssociationKey associationKey = new AssociationKey(foreignKeyColumns, foreignKeyTable);
			return !visitedAssociationKeys.Add(associationKey);
		}

		/// <summary>
		/// Used to detect circularities in the joined graph, note that
		/// this method is side-effecty
		/// </summary>
		protected virtual bool IsDuplicateAssociation(string lhsTable, string[] lhsColumnNames, IAssociationType type)
		{
			string foreignKeyTable;
			string[] foreignKeyColumns;

			if (type.ForeignKeyDirection.Equals(ForeignKeyDirection.ForeignKeyFromParent))
			{
				foreignKeyTable = lhsTable;
				foreignKeyColumns = lhsColumnNames;
			}
			else
			{
				foreignKeyTable = type.GetAssociatedJoinable(Factory).TableName;
				foreignKeyColumns = JoinHelper.GetRHSColumnNames(type, Factory);
			}

			return IsDuplicateAssociation(foreignKeyTable, foreignKeyColumns);
		}

		/// <summary>
		/// Uniquely identifier a foreign key, so that we don't
		/// join it more than once, and create circularities
		/// </summary>
		protected sealed class AssociationKey
		{
			private readonly string[] columns;
			private readonly string table;
			private readonly int hashCode;

			public AssociationKey(string[] columns, string table)
			{
				this.columns = columns;
				this.table = table;
				hashCode = table.GetHashCode();
			}

			public override bool Equals(object other)
			{
				AssociationKey that = other as AssociationKey;
				if (that == null)
					return false;

				return that.table.Equals(table) && CollectionHelper.SequenceEquals<string>(columns, that.columns);
			}

			public override int GetHashCode()
			{
				return hashCode;
			}
		}

		/// <summary>
		/// Should we join this association?
		/// </summary>
		protected bool IsJoinable(JoinType joinType, ISet<AssociationKey> visitedAssociationKeys, string lhsTable,
			string[] lhsColumnNames, IAssociationType type, int depth)
		{
			if (joinType < JoinType.InnerJoin) return false;
			if (joinType == JoinType.InnerJoin) return true;

			int maxFetchDepth = Factory.Settings.MaximumFetchDepth;
			bool tooDeep = maxFetchDepth >= 0 && depth >= maxFetchDepth;

			return !tooDeep && !IsDuplicateAssociation(lhsTable, lhsColumnNames, type);
		}

		protected SqlString OrderBy(IList<OuterJoinableAssociation> associations, SqlString orderBy)
		{
			return MergeOrderings(OrderBy(associations), orderBy);
		}

		protected SqlString OrderBy(IList<OuterJoinableAssociation> associations, string orderBy)
		{
			return MergeOrderings(OrderBy(associations), new SqlString(orderBy));
		}

		protected SqlString MergeOrderings(SqlString ass, SqlString orderBy)
		{
			if (ass.Length == 0)
				return orderBy;
			if (orderBy.Length == 0)
				return ass;
			return orderBy.Append(StringHelper.CommaSpace, ass);
		}

		protected SqlString MergeOrderings(string ass, SqlString orderBy) {
			return this.MergeOrderings(new SqlString(ass), orderBy);
		}

		protected SqlString MergeOrderings(string ass, string orderBy) {
			return this.MergeOrderings(new SqlString(ass), new SqlString(orderBy));
		}

		/// <summary>
		/// Generate a sequence of <c>LEFT OUTER JOIN</c> clauses for the given associations.
		/// </summary>
		protected JoinFragment MergeOuterJoins(IList<OuterJoinableAssociation> associations)
		{
			JoinFragment outerjoin = Dialect.CreateOuterJoinFragment();

			var sortedAssociations = GetSortedAssociations(associations);
			OuterJoinableAssociation last = null;
			foreach (OuterJoinableAssociation oj in sortedAssociations)
			{
				if (last != null && last.IsManyToManyWith(oj))
				{
					oj.AddManyToManyJoin(outerjoin, (IQueryableCollection) last.Joinable);
				}
				else
				{
					// NH Different behavior : NH1179 and NH1293
<<<<<<< HEAD
					// Apply filters in Many-To-One association
					SqlString filter = null;
					if (enabledFiltersForManyToOne.Count > 0)
=======
					// Apply filters for entity joins and Many-To-One associations
					if (oj.ForceFilter || enabledFiltersForManyToOne.Count > 0)
>>>>>>> 5ec48216
					{
						string manyToOneFilterFragment = oj.Joinable.FilterFragment(oj.RHSAlias, enabledFiltersForManyToOne);
						bool joinClauseDoesNotContainsFilterAlready =
							oj.On?.IndexOfCaseInsensitive(manyToOneFilterFragment) == -1;
						if (joinClauseDoesNotContainsFilterAlready)
						{
							filter = new SqlString(manyToOneFilterFragment);
						}
					}

					if (TableGroupJoinHelper.ProcessAsTableGroupJoin(new[] {oj}, new[] {oj.On, filter}, true, outerjoin, alias => true, factory))
						continue;

					oj.AddJoins(outerjoin);

					// Ensure that the join condition is added to the join, not the where clause.
					// Adding the condition to the where clause causes left joins to become inner joins.
					if (SqlStringHelper.IsNotEmpty(filter))
						outerjoin.AddFromFragmentString(filter);
				}
				last = oj;
			}

			return outerjoin;
		}

		private static IList<OuterJoinableAssociation> GetSortedAssociations(IList<OuterJoinableAssociation> associations)
		{
			if (associations.Count < 2)
				return associations;

			var fields = GetDependentAliases(associations);
			if (!fields.Exists(a => a.DependsOn?.Count > 0))
				return associations;

			var indexes = GetTopologicalSortOrder(fields);
			var sortedAssociations = new List<OuterJoinableAssociation>(associations.Count);
			for (int index = indexes.Length - 1; index >= 0; index--)
			{
				sortedAssociations.Add(associations[indexes[index]]);
			}

			return sortedAssociations;
		}

		/// <summary>
		/// Count the number of instances of IJoinable which are actually
		/// also instances of ILoadable, or are one-to-many associations
		/// </summary>
		protected static int CountEntityPersisters(IList<OuterJoinableAssociation> associations)
		{
			int result = 0;
			foreach (OuterJoinableAssociation oj in associations)
			{
				if (oj.Joinable.ConsumesEntityAlias() && oj.SelectMode != SelectMode.JoinOnly)
					result++;
			}

			return result;
		}

		/// <summary>
		/// Count the number of instances of <see cref="IJoinable" /> which
		/// are actually also instances of <see cref="IPersistentCollection" />
		/// which are being fetched by outer join
		/// </summary>
		protected static int CountCollectionPersisters(IList<OuterJoinableAssociation> associations)
		{
			int result = 0;

			foreach (OuterJoinableAssociation oj in associations)
			{
				if (oj.ShouldFetchCollectionPersister())
					result++;
			}
			return result;
		}

		/// <summary>
		/// Get the order by string required for collection fetching
		/// </summary>
		protected SqlString OrderBy(IList<OuterJoinableAssociation> associations)
		{
			SqlStringBuilder buf = new SqlStringBuilder();

			OuterJoinableAssociation last = null;
			foreach (OuterJoinableAssociation oj in associations)
			{
				if (oj.ShouldFetchCollectionPersister())
				{
					IQueryableCollection queryableCollection = (IQueryableCollection) oj.Joinable;
					if (queryableCollection.HasOrdering)
					{
						string orderByString = queryableCollection.GetSQLOrderByString(oj.RHSAlias);
						buf.Add(orderByString).Add(StringHelper.CommaSpace);
					}
				}
				else if (!oj.IsCollection && last?.ShouldFetchCollectionPersister() == true)
				{
					// it might still need to apply a collection ordering based on a
					// many-to-many defined order-by...
					IQueryableCollection queryableCollection = (IQueryableCollection) last.Joinable;
					if (queryableCollection.IsManyToMany && last.IsManyToManyWith(oj))
					{
						if (queryableCollection.HasManyToManyOrdering)
						{
							string orderByString = queryableCollection.GetManyToManyOrderByString(oj.RHSAlias);
							buf.Add(orderByString).Add(StringHelper.CommaSpace);
						}
					}
				}
				last = oj;
			}

			if (buf.Count > 0) {
				buf.RemoveAt(buf.Count-1);
			}

			return buf.ToSqlString();
		}

		protected virtual string GenerateAliasForColumn(string rootAlias, string column)
		{
			return rootAlias;
		}

		/// <summary>
		/// Render the where condition for a (batch) load by identifier / collection key
		/// </summary>
		protected SqlStringBuilder WhereString(string alias, string[] columnNames, int batchSize)
		{
			if (columnNames.Length == 1)
			{
				// if not a composite key, use "foo in (?, ?, ?)" for batching
				// if no batch, and not a composite key, use "foo = ?"
				var columnName = columnNames[0];

				var tableAlias = GenerateAliasForColumn(alias, columnName);
				var qualifiedName = !string.IsNullOrEmpty(tableAlias)
					? tableAlias + StringHelper.Dot + columnName
					: columnName;
				
				var whereString = new SqlStringBuilder(batchSize * 5);
				whereString.Add(qualifiedName);
				if (batchSize == 1)
				{
					whereString.Add("=").Add(Parameter.Placeholder);
				}
				else
				{
					bool added = false;

					whereString.Add(" in (");
					for (var i = 0; i < batchSize; i++)
					{
						var value = Parameter.Placeholder;
						if (added)
						{
							whereString.Add(StringHelper.CommaSpace);
						}

						whereString.Add(value);

						added = true;
					}

					whereString.Add(StringHelper.ClosedParen);
				}

				return whereString;
			}
			else
			{
				if (batchSize == 1)
				{
					// if no batch, use "foo = ? and bar = ?"
					var whereString = new SqlStringBuilder(columnNames.Length * 4);
					ColumnFragment(whereString, alias, columnNames);
					return whereString;
				}
				else
				{
					// if batching, use "( (foo = ? and bar = ?) or (foo = ? and bar = ?) )"

					var whereString = new SqlStringBuilder();
					whereString.Add(StringHelper.OpenParen);

					var added = false;
					for (var i = 0; i < batchSize; i++)
					{
						if (added)
						{
							whereString.Add(" or ");
						}

						whereString.Add("(");
						ColumnFragment(whereString, alias, columnNames);
						whereString.Add(")");
						added = true;
					}
					whereString.Add(StringHelper.ClosedParen);
					return whereString;
				}
			}
		}

		private static void ColumnFragment(SqlStringBuilder builder, string alias, string[] columnNames)
		{
			//foo = ? and bar = ?
			var prefix = alias + StringHelper.Dot;
			var added = false;
			foreach (var columnName in columnNames)
			{
				if (added)
				{
					builder.Add(" and ");
				}

				builder
					.Add(prefix)
					.Add(columnName)
					.Add("=")
					.Add(Parameter.Placeholder);

				added = true;
			}
		}

		protected void InitPersisters(IList<OuterJoinableAssociation> associations, LockMode lockMode)
		{
			int joins = CountEntityPersisters(associations);
			int collections = CountCollectionPersisters(associations);

			collectionOwners = collections == 0 ? null : new int[collections];
			collectionPersisters = collections == 0 ? null : new ICollectionPersister[collections];
			collectionSuffixes = BasicLoader.GenerateSuffixes(joins + 1, collections);

			persisters = new ILoadable[joins];
			EagerPropertyFetches = new bool[joins];
			ChildFetchEntities = new bool[joins];
			aliases = new String[joins];
			owners = new int[joins];
			ownerAssociationTypes = new EntityType[joins];
			lockModeArray = ArrayHelper.Fill(lockMode, joins);
			EntityFetchLazyProperties = new ISet<string>[joins];

			int i = 0;
			int j = 0;

			foreach (OuterJoinableAssociation oj in associations)
			{
				if (oj.SelectMode == SelectMode.JoinOnly)
					continue;

				if (!oj.IsCollection)
				{
					owners[i] = oj.GetOwner(associations);
					ownerAssociationTypes[i] = (EntityType) oj.JoinableType;

					FillEntityPersisterProperties(i, oj, (ILoadable) oj.Joinable);
					i++;
				}
				else
				{
					IQueryableCollection collPersister = (IQueryableCollection)oj.Joinable;
					if (oj.ShouldFetchCollectionPersister())
					{
						//it must be a collection fetch
						collectionPersisters[j] = collPersister;
						collectionOwners[j] = oj.GetOwner(associations);
						j++;
					}

					if (collPersister.IsOneToMany)
					{
						FillEntityPersisterProperties(i, oj, (ILoadable) collPersister.ElementPersister);
						i++;
					}
				}
			}

			if (ArrayHelper.IsAllNegative(owners))
				owners = null;

			if (collectionOwners != null && ArrayHelper.IsAllNegative(collectionOwners))
				collectionOwners = null;
		}

		private void FillEntityPersisterProperties(int i, OuterJoinableAssociation oj, ILoadable persister)
		{
			persisters[i] = persister;
			aliases[i] = oj.RHSAlias;
			EagerPropertyFetches[i] = oj.SelectMode == SelectMode.FetchLazyProperties;
			ChildFetchEntities[i] = oj.SelectMode == SelectMode.ChildFetch;
			EntityFetchLazyProperties[i] = oj.EntityFetchLazyProperties;
		}

		/// <summary>
		/// Generate a select list of columns containing all properties of the entity classes
		/// </summary>
		public string SelectString(IList<OuterJoinableAssociation> associations)
		{
			if (associations.Count == 0)
			{
				return string.Empty;
			}
			else
			{
				SqlStringBuilder buf = new SqlStringBuilder(associations.Count * 3);

				int entityAliasCount = 0;
				int collectionAliasCount = 0;

				for (int i = 0; i < associations.Count; i++)
				{
					OuterJoinableAssociation join = associations[i];
					OuterJoinableAssociation next = (i == associations.Count - 1) ? null : associations[i + 1];

					IJoinable joinable = join.Joinable;
					string entitySuffix = (suffixes == null || entityAliasCount >= suffixes.Length) ? null : suffixes[entityAliasCount];

					string collectionSuffix = (collectionSuffixes == null || collectionAliasCount >= collectionSuffixes.Length)
																			? null
																			: collectionSuffixes[collectionAliasCount];

					string selectFragment = join.GetSelectFragment(entitySuffix, collectionSuffix, next);

					if (!string.IsNullOrWhiteSpace(selectFragment))
					{
						buf.Add(StringHelper.CommaSpace)
							.Add(selectFragment);
					}
					if (joinable.ConsumesEntityAlias() && join.SelectMode != SelectMode.JoinOnly)
						entityAliasCount++;

					if (joinable.ConsumesCollectionAlias() && join.ShouldFetchCollectionPersister())
						collectionAliasCount++;
				}

				return buf.ToSqlString().ToString();
			}
		}

		//Since v5.3
		[Obsolete("This method has no more usages and will be removed in a future version")]
		protected static string GetSelectFragment(OuterJoinableAssociation join, string entitySuffix, string collectionSuffix, OuterJoinableAssociation next = null)
		{
			return join.GetSelectFragment(entitySuffix, collectionSuffix, next);
		}
	}
}<|MERGE_RESOLUTION|>--- conflicted
+++ resolved
@@ -850,14 +850,9 @@
 				else
 				{
 					// NH Different behavior : NH1179 and NH1293
-<<<<<<< HEAD
-					// Apply filters in Many-To-One association
+					// Apply filters for entity joins and Many-To-One associations
 					SqlString filter = null;
-					if (enabledFiltersForManyToOne.Count > 0)
-=======
-					// Apply filters for entity joins and Many-To-One associations
 					if (oj.ForceFilter || enabledFiltersForManyToOne.Count > 0)
->>>>>>> 5ec48216
 					{
 						string manyToOneFilterFragment = oj.Joinable.FilterFragment(oj.RHSAlias, enabledFiltersForManyToOne);
 						bool joinClauseDoesNotContainsFilterAlready =
