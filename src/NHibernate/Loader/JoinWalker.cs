using System;
using System.Collections.Generic;
using System.Linq;
using System.Text.RegularExpressions;
using NHibernate.Collection;
using NHibernate.Engine;
using NHibernate.Persister.Collection;
using NHibernate.Persister.Entity;
using NHibernate.SqlCommand;
using NHibernate.Type;
using NHibernate.Util;

namespace NHibernate.Loader
{
	public class JoinWalker
	{
		private readonly ISessionFactoryImplementor factory;
		protected readonly IList<OuterJoinableAssociation> associations = new List<OuterJoinableAssociation>();
		private readonly HashSet<AssociationKey> visitedAssociationKeys = new HashSet<AssociationKey>();
		private readonly IDictionary<string, IFilter> enabledFilters;
		private readonly IDictionary<string, IFilter> enabledFiltersForManyToOne;
		private static readonly Regex aliasRegex = new Regex(@"[\w]+(?=\.)", RegexOptions.IgnoreCase | RegexOptions.Compiled);

		private string[] suffixes;
		private string[] collectionSuffixes;
		private ILoadable[] persisters;
		private int[] owners;
		private EntityType[] ownerAssociationTypes;
		private ICollectionPersister[] collectionPersisters;
		private int[] collectionOwners;
		private string[] aliases;
		private LockMode[] lockModeArray;
		private SqlString sql;

		public string[] CollectionSuffixes
		{
			get { return collectionSuffixes; }
			set { collectionSuffixes = value; }
		}

		public LockMode[] LockModeArray
		{
			get { return lockModeArray; }
			set { lockModeArray = value; }
		}

		public string[] Suffixes
		{
			get { return suffixes; }
			set { suffixes = value; }
		}

		public string[] Aliases
		{
			get { return aliases; }
			set { aliases = value; }
		}

		public bool[] EagerPropertyFetches { get; set; }
		public bool[] ChildFetchEntities { get; set; }

		public int[] CollectionOwners
		{
			get { return collectionOwners; }
			set { collectionOwners = value; }
		}

		public ICollectionPersister[] CollectionPersisters
		{
			get { return collectionPersisters; }
			set { collectionPersisters = value; }
		}

		public EntityType[] OwnerAssociationTypes
		{
			get { return ownerAssociationTypes; }
			set { ownerAssociationTypes = value; }
		}

		public int[] Owners
		{
			get { return owners; }
			set { owners = value; }
		}

		public ILoadable[] Persisters
		{
			get { return persisters; }
			set { persisters = value; }
		}

		public SqlString SqlString
		{
			get { return sql; }
			set { sql = value; }
		}

		protected ISessionFactoryImplementor Factory
		{
			get { return factory; }
		}

		protected Dialect.Dialect Dialect
		{
			get { return factory.Dialect; }
		}

		protected IDictionary<string, IFilter> EnabledFilters
		{
			get { return enabledFilters; }
		}

		protected virtual bool IsTooManyCollections
		{
			get { return false; }
		}

		//Since v5.3
		[Obsolete("This class is not used and will be removed in a future version.")]
		public class DependentAlias
		{
			public string Alias { get; set; }
			public string[] DependsOn { get; set; }
		}

		protected JoinWalker(ISessionFactoryImplementor factory, IDictionary<string, IFilter> enabledFilters)
		{
			this.factory = factory;
			this.enabledFilters = enabledFilters;
			enabledFiltersForManyToOne = FilterHelper.GetEnabledForManyToOne(enabledFilters);
		}

		/// <summary>
		/// Add on association (one-to-one, many-to-one, or a collection) to a list
		/// of associations to be fetched by outerjoin (if necessary)
		/// </summary>
		private void AddAssociationToJoinTreeIfNecessary(IAssociationType type, string[] aliasedLhsColumns,
			string alias, string path, string pathAlias, int currentDepth, JoinType joinType)
		{
			if (joinType >= JoinType.InnerJoin)
			{
				AddAssociationToJoinTree(type, aliasedLhsColumns, alias, path, pathAlias, currentDepth, joinType);
			}
		}

		// Since v5.2
		[Obsolete("Use or override the overload taking a pathAlias additional parameter")]
		protected virtual SqlString GetWithClause(string path)
		{
			return SqlString.Empty;
		}

		protected virtual SqlString GetWithClause(string path, string pathAlias)
		{
			// 6.0 TODO: inline the call
#pragma warning disable 618
			return GetWithClause(path);
#pragma warning restore 618
		}

		/// <summary>
		/// Add on association (one-to-one, many-to-one, or a collection) to a list
		/// of associations to be fetched by outerjoin
		/// </summary>
		private void AddAssociationToJoinTree(IAssociationType type, string[] aliasedLhsColumns, string alias,
			string path, string pathAlias, int currentDepth, JoinType joinType)
		{
			IJoinable joinable = type.GetAssociatedJoinable(Factory);

<<<<<<< HEAD
			string subalias = GenerateTableAlias(associations.Count + 1, path, subPathAlias, joinable);
			var qc = joinable.IsCollection ? (IQueryableCollection) joinable : null;
=======
			string subalias = GenerateTableAlias(associations.Count + 1, path, pathAlias, joinable);
>>>>>>> f7b64c53

			var assoc =
				new OuterJoinableAssociation(
					type,
					alias,
					aliasedLhsColumns,
					subalias,
					joinType,
<<<<<<< HEAD
					//for many-to-many with clause is applied with OuterJoinableAssociation created for entity persister so simply skip it here
					qc?.IsManyToMany == true ? null : GetWithClause(path, subPathAlias),
=======
					GetWithClause(path, pathAlias),
>>>>>>> f7b64c53
					Factory,
					enabledFilters,
					GetSelectMode(path));
			assoc.ValidateJoin(path);
			AddAssociation(assoc);

			int nextDepth = currentDepth + 1;

			if (qc == null)
			{
				IOuterJoinLoadable pjl = joinable as IOuterJoinLoadable;
				if (pjl != null)
					WalkEntityTree(pjl, subalias, path, nextDepth);
			}
			else
			{
<<<<<<< HEAD
				WalkCollectionTree(qc, subalias, path, subPathAlias, nextDepth);
=======
				IQueryableCollection qc = joinable as IQueryableCollection;
				if (qc != null)
					WalkCollectionTree(qc, subalias, path, pathAlias, nextDepth);
>>>>>>> f7b64c53
			}
		}

		protected  virtual SelectMode GetSelectMode(string path)
		{
			return SelectMode.Undefined;
		}

		private struct DependentAlias2
		{
			public DependentAlias2(string alias, ICollection<string> dependsOn)
			{
				Alias = alias;
				DependsOn = dependsOn;
			}

			public string Alias { get; }
			public ICollection<string> DependsOn { get; }
		}

		/// <summary>
		/// Returns list of indexes in sorted order
		/// </summary>
		private static int[] GetTopologicalSortOrder(IList<DependentAlias2> fields)
		{
			TopologicalSorter g = new TopologicalSorter(fields.Count);
			Dictionary<string, int> indexes = new Dictionary<string, int>(fields.Count, StringComparer.OrdinalIgnoreCase);

			// add vertices
			for (int i = 0; i < fields.Count; i++)
			{
				indexes[fields[i].Alias] = g.AddVertex(i);
			}

			// add edges
			for (int i = 0; i < fields.Count; i++)
			{
				var dependentFields = fields[i].DependsOn;
				if (dependentFields != null)
				{
					foreach (var dependentField in dependentFields)
					{
						if (indexes.TryGetValue(dependentField, out var end))
						{
							g.AddEdge(i, end);
						}
					}
				}
			}

			return g.Sort();
		}

		private static List<DependentAlias2> GetDependentAliases(IList<OuterJoinableAssociation> associations)
		{
			var dependentAliases = new List<DependentAlias2>(associations.Count);
			foreach (var association in associations)
			{
				dependentAliases.Add(new DependentAlias2(association.RHSAlias, GetDependsOn(association)));
			}

			return dependentAliases;
		}

		private static HashSet<string> GetDependsOn(OuterJoinableAssociation association)
		{
			if (SqlStringHelper.IsEmpty(association.On))
				return null;

			var dependencies = new HashSet<string>(StringComparer.OrdinalIgnoreCase);
			foreach (Match match in aliasRegex.Matches(association.On.ToString()))
			{
				string alias = match.Value;
				if (string.Equals(alias, association.RHSAlias, StringComparison.OrdinalIgnoreCase))
					continue;

				dependencies.Add(alias);
			}

			return dependencies;
		}

		/// <summary>
		/// Adds an association
		/// </summary>
		private void AddAssociation(OuterJoinableAssociation association)
		{
			associations.Add(association);
		}

		/// <summary>
		/// For an entity class, return a list of associations to be fetched by outerjoin
		/// </summary>
		protected void WalkEntityTree(IOuterJoinLoadable persister, string alias)
		{
			WalkEntityTree(persister, alias, string.Empty, 0);
		}

		/// <summary>
		/// For a collection role, return a list of associations to be fetched by outerjoin
		/// </summary>
		protected void WalkCollectionTree(IQueryableCollection persister, string alias)
		{
			WalkCollectionTree(persister, alias, string.Empty, string.Empty, 0);
			//TODO: when this is the entry point, we should use an INNER_JOIN for fetching the many-to-many elements!
		}

		/// <summary>
		/// For a collection role, return a list of associations to be fetched by outerjoin
		/// </summary>
		private void WalkCollectionTree(IQueryableCollection persister, string alias, string path, string pathAlias, int currentDepth)
		{
			if (persister.IsOneToMany)
			{
				WalkEntityTree((IOuterJoinLoadable)persister.ElementPersister, alias, path, currentDepth);
			}
			else
			{
				IType type = persister.ElementType;
				if (type.IsAssociationType)
				{
					// a many-to-many
					// decrement currentDepth here to allow join across the association table
					// without exceeding MAX_FETCH_DEPTH (i.e. the "currentDepth - 1" bit)
					IAssociationType associationType = (IAssociationType) type;
					string[] aliasedLhsColumns = persister.GetElementColumnNames(alias);
					string[] lhsColumns = persister.ElementColumnNames;

					// if the current depth is 0, the root thing being loaded is the
					// many-to-many collection itself.  Here, it is alright to use
					// an inner join...
					bool useInnerJoin = currentDepth == 0;

					var joinType =
						GetJoinType(
							associationType,
							persister.FetchMode,
							path,
							pathAlias,
							persister.TableName,
							lhsColumns,
							!useInnerJoin,
							currentDepth - 1,
							null);

					AddAssociationToJoinTreeIfNecessary(
						associationType,
						aliasedLhsColumns,
						alias,
						path,
						pathAlias,
						currentDepth - 1,
						joinType);
				}
				else if (type.IsComponentType)
				{
					WalkCompositeElementTree(
						(IAbstractComponentType) type,
						persister.ElementColumnNames,
						persister,
						alias,
						path,
						currentDepth);
				}
			}
		}

		internal void AddExplicitEntityJoinAssociation(
			IOuterJoinLoadable persister,
			string tableAlias,
			JoinType joinType,
			string path,
			string pathAlias)
		{
			OuterJoinableAssociation assoc =
				new OuterJoinableAssociation(
					persister.EntityType,
					string.Empty,
					Array.Empty<string>(),
					tableAlias,
					joinType,
					GetWithClause(path, pathAlias),
					Factory,
					enabledFilters,
					GetSelectMode(path));
			AddAssociation(assoc);
		}

		private void WalkEntityAssociationTree(IAssociationType associationType, IOuterJoinLoadable persister,
											   int propertyNumber, string alias, string path, bool nullable, int currentDepth,
											   ILhsAssociationTypeSqlInfo associationTypeSQLInfo)
		{
			string[] aliasedLhsColumns = associationTypeSQLInfo.GetAliasedColumnNames(associationType, 0);
			string[] lhsColumns = associationTypeSQLInfo.GetColumnNames(associationType, 0);
			string lhsTable = associationTypeSQLInfo.GetTableName(associationType);

			string subpath = SubPath(path, persister.GetSubclassPropertyName(propertyNumber));

			// Obtain children aliases for the current path and alias
			var subPathAliases = GetChildAliases(alias, subpath);
			foreach (var subPathAlias in subPathAliases)
			{
				var joinType = GetJoinType(
					associationType,
					persister.GetFetchMode(propertyNumber),
					subpath,
					subPathAlias,
					lhsTable,
					lhsColumns,
					nullable,
					currentDepth,
					persister.GetCascadeStyle(propertyNumber));

				AddAssociationToJoinTreeIfNecessary(
					associationType,
					aliasedLhsColumns,
					alias,
					subpath,
					subPathAlias,
					currentDepth,
					joinType);
			}
		}

		/// <summary>
		/// For an entity class, add to a list of associations to be fetched
		/// by outerjoin
		/// </summary>
		protected virtual void WalkEntityTree(IOuterJoinLoadable persister, string alias, string path, int currentDepth)
		{
			int n = persister.CountSubclassProperties();
			for (int i = 0; i < n; i++)
			{
				IType type = persister.GetSubclassPropertyType(i);
				ILhsAssociationTypeSqlInfo associationTypeSQLInfo = JoinHelper.GetLhsSqlInfo(alias, i, persister, Factory);
				if (type.IsAssociationType)
				{
					WalkEntityAssociationTree((IAssociationType) type, persister, i, alias, path,
											  persister.IsSubclassPropertyNullable(i), currentDepth, associationTypeSQLInfo);
				}
				else if (type.IsComponentType)
				{
					WalkComponentTree((IAbstractComponentType) type, 0, alias, SubPath(path, persister.GetSubclassPropertyName(i)),
									  currentDepth, associationTypeSQLInfo);
				}
			}
		}

		/// <summary>
		/// For a component, add to a list of associations to be fetched by outerjoin
		/// </summary>
		protected void WalkComponentTree(IAbstractComponentType componentType, int begin, string alias, string path,
										 int currentDepth, ILhsAssociationTypeSqlInfo associationTypeSQLInfo)
		{
			IType[] types = componentType.Subtypes;
			string[] propertyNames = componentType.PropertyNames;
			for (int i = 0; i < types.Length; i++)
			{
				if (types[i].IsAssociationType)
				{
					var associationType = (IAssociationType) types[i];

					string[] aliasedLhsColumns = associationTypeSQLInfo.GetAliasedColumnNames(associationType, begin);
					string[] lhsColumns = associationTypeSQLInfo.GetColumnNames(associationType, begin);
					string lhsTable = associationTypeSQLInfo.GetTableName(associationType);

					string subpath = SubPath(path, propertyNames[i]);
					bool[] propertyNullability = componentType.PropertyNullability;

					// Obtain related aliases to the current path
					var subPathAliases = GetChildAliases(alias, subpath);
					foreach (var subPathAlias in subPathAliases)
					{
						var joinType = GetJoinType(
							associationType,
							componentType.GetFetchMode(i),
							subpath,
							subPathAlias,
							lhsTable,
							lhsColumns,
							propertyNullability == null || propertyNullability[i],
							currentDepth,
							componentType.GetCascadeStyle(i));

						AddAssociationToJoinTreeIfNecessary(
							associationType,
							aliasedLhsColumns,
							alias,
							subpath,
							subPathAlias,
							currentDepth,
							joinType);
					}
				}
				else if (types[i].IsComponentType)
				{
					string subpath = SubPath(path, propertyNames[i]);

					WalkComponentTree((IAbstractComponentType) types[i], begin, alias, subpath, currentDepth, associationTypeSQLInfo);
				}
				begin += types[i].GetColumnSpan(Factory);
			}
		}

		/// <summary>
		/// For a composite element, add to a list of associations to be fetched by outerjoin
		/// </summary>
		private void WalkCompositeElementTree(IAbstractComponentType compositeType, string[] cols,
			IQueryableCollection persister, string alias, string path, int currentDepth)
		{
			IType[] types = compositeType.Subtypes;
			string[] propertyNames = compositeType.PropertyNames;
			int begin = 0;
			for (int i = 0; i < types.Length; i++)
			{
				int length = types[i].GetColumnSpan(factory);
				string[] lhsColumns = ArrayHelper.Slice(cols, begin, length);

				if (types[i].IsAssociationType)
				{
					IAssociationType associationType = types[i] as IAssociationType;

					// simple, because we can't have a one-to-one or collection
					// (or even a property-ref) in a composite element:
					string[] aliasedLhsColumns = StringHelper.Qualify(alias, lhsColumns);
					string subpath = SubPath(path, propertyNames[i]);
					bool[] propertyNullability = compositeType.PropertyNullability;

					var subPathAliases = GetChildAliases(alias, subpath);
					foreach (var subPathAlias in subPathAliases)
					{
						var joinType =
							GetJoinType(
								associationType,
								compositeType.GetFetchMode(i),
								subpath,
								subPathAlias,
								persister.TableName,
								lhsColumns,
								propertyNullability == null || propertyNullability[i],
								currentDepth,
								compositeType.GetCascadeStyle(i));

						AddAssociationToJoinTreeIfNecessary(
							associationType,
							aliasedLhsColumns,
							alias,
							subpath,
							subPathAlias,
							currentDepth,
							joinType);
					}
				}
				else if (types[i].IsComponentType)
				{
					string subpath = SubPath(path, propertyNames[i]);
					WalkCompositeElementTree(
						(IAbstractComponentType) types[i],
						lhsColumns,
						persister,
						alias,
						subpath,
						currentDepth);
				}
				begin += length;
			}
		}

		/// <summary>
		/// Extend the path by the given property name
		/// </summary>
		protected static string SubPath(string path, string property)
		{
			if (string.IsNullOrEmpty(property))
				return path;
			return string.IsNullOrEmpty(path) ? property : StringHelper.Qualify(path, property);
		}

		/// <summary>
		/// Get the join type (inner, outer, etc) or -1 if the
		/// association should not be joined. Override on
		/// subclasses.
		/// </summary>
		// Since v5.2
		[Obsolete("Use or override the overload taking a pathAlias additional parameter")]
		protected virtual JoinType GetJoinType(IAssociationType type, FetchMode config, string path, string lhsTable,
			string[] lhsColumns, bool nullable, int currentDepth, CascadeStyle cascadeStyle)
		{
			if (!IsJoinedFetchEnabled(type, config, cascadeStyle))
				return JoinType.None;

			if (IsTooDeep(currentDepth) || (type.IsCollectionType && IsTooManyCollections))
				return JoinType.None;

			bool dupe = IsDuplicateAssociation(lhsTable, lhsColumns, type);
			if (dupe)
				return JoinType.None;

			return GetJoinType(nullable, currentDepth);
		}

		/// <summary>
		/// Get the join type (inner, outer, etc) or -1 if the
		/// association should not be joined. Override on
		/// subclasses.
		/// </summary>
		protected virtual JoinType GetJoinType(IAssociationType type, FetchMode config, string path, string pathAlias,
			string lhsTable, string[] lhsColumns, bool nullable, int currentDepth, CascadeStyle cascadeStyle)
		{
			// 6.0 TODO: inline the call
#pragma warning disable 618
			return GetJoinType(type, config, path, lhsTable, lhsColumns, nullable, currentDepth, cascadeStyle);
#pragma warning restore 618
		}

		// By default, multiple aliases for a child are not supported. There is only one and its value
		// does not matter for default implementation.
		private static readonly IReadOnlyCollection<string> DefaultChildAliases = new[] { string.Empty };

		/// <summary>
		/// Returns the child criteria aliases for a parent SQL alias and a child path.
		/// </summary>
		protected virtual IReadOnlyCollection<string> GetChildAliases(string parentSqlAlias, string childPath)
		{
			return DefaultChildAliases;
		}

		/// <summary>
		/// Use an inner join if it is a non-null association and this
		/// is the "first" join in a series
		/// </summary>
		protected JoinType GetJoinType(bool nullable, int currentDepth)
		{
			//TODO: this is too conservative; if all preceding joins were 
			//      also inner joins, we could use an inner join here
			return !nullable && currentDepth == 0 ? JoinType.InnerJoin : JoinType.LeftOuterJoin;
		}

		protected virtual bool IsTooDeep(int currentDepth)
		{
			int maxFetchDepth = Factory.Settings.MaximumFetchDepth;
			return maxFetchDepth >= 0 && currentDepth >= maxFetchDepth;
		}

		/// <summary>
		/// Does the mapping, and Hibernate default semantics, specify that
		/// this association should be fetched by outer joining
		/// </summary>
		protected bool IsJoinedFetchEnabledInMapping(FetchMode config, IAssociationType type)
		{
			if (!type.IsEntityType && !type.IsCollectionType)
			{
				return false;
			}
			else
			{
				switch (config)
				{
					case FetchMode.Join:
						return true;

					case FetchMode.Select:
						return false;

					case FetchMode.Default:
						if (type.IsEntityType)
						{
							//TODO: look at the owning property and check that it 
							//      isn't lazy (by instrumentation)
							EntityType entityType = (EntityType)type;
							IEntityPersister persister = factory.GetEntityPersister(entityType.GetAssociatedEntityName());
							return !persister.HasProxy;
						}
						else
						{
							return false;
						}

					default:
						throw new ArgumentOutOfRangeException("config", config, "Unknown OJ strategy " + config);
				}
			}
		}

		/// <summary>
		/// Override on subclasses to enable or suppress joining
		/// of certain association types
		/// </summary>
		protected virtual bool IsJoinedFetchEnabled(IAssociationType type, FetchMode config,
																								CascadeStyle cascadeStyle)
		{
			return type.IsEntityType && IsJoinedFetchEnabledInMapping(config, type);
		}

		// Since v5.2
		[Obsolete("Use or override the overload taking a pathAlias additional parameter")]
		protected virtual string GenerateTableAlias(int n, string path, IJoinable joinable)
		{
			return StringHelper.GenerateAlias(joinable.Name, n);
		}

		protected virtual string GenerateTableAlias(int n, string path, string pathAlias, IJoinable joinable)
		{
			// 6.0 TODO: inline the call
#pragma warning disable 618
			return GenerateTableAlias(n, path, joinable);
#pragma warning restore 618
		}

		protected virtual string GenerateRootAlias(string description)
		{
			return StringHelper.GenerateAlias(description, 0);
		}

		/// <summary>
		/// Used to detect circularities in the joined graph, note that
		/// this method is side-effecty
		/// </summary>
		protected virtual bool IsDuplicateAssociation(string foreignKeyTable, string[] foreignKeyColumns)
		{
			AssociationKey associationKey = new AssociationKey(foreignKeyColumns, foreignKeyTable);
			return !visitedAssociationKeys.Add(associationKey);
		}

		/// <summary>
		/// Used to detect circularities in the joined graph, note that
		/// this method is side-effecty
		/// </summary>
		protected virtual bool IsDuplicateAssociation(string lhsTable, string[] lhsColumnNames, IAssociationType type)
		{
			string foreignKeyTable;
			string[] foreignKeyColumns;

			if (type.ForeignKeyDirection.Equals(ForeignKeyDirection.ForeignKeyFromParent))
			{
				foreignKeyTable = lhsTable;
				foreignKeyColumns = lhsColumnNames;
			}
			else
			{
				foreignKeyTable = type.GetAssociatedJoinable(Factory).TableName;
				foreignKeyColumns = JoinHelper.GetRHSColumnNames(type, Factory);
			}

			return IsDuplicateAssociation(foreignKeyTable, foreignKeyColumns);
		}

		/// <summary>
		/// Uniquely identifier a foreign key, so that we don't
		/// join it more than once, and create circularities
		/// </summary>
		protected sealed class AssociationKey
		{
			private readonly string[] columns;
			private readonly string table;
			private readonly int hashCode;

			public AssociationKey(string[] columns, string table)
			{
				this.columns = columns;
				this.table = table;
				hashCode = table.GetHashCode();
			}

			public override bool Equals(object other)
			{
				AssociationKey that = other as AssociationKey;
				if (that == null)
					return false;

				return that.table.Equals(table) && CollectionHelper.SequenceEquals<string>(columns, that.columns);
			}

			public override int GetHashCode()
			{
				return hashCode;
			}
		}

		/// <summary>
		/// Should we join this association?
		/// </summary>
		protected bool IsJoinable(JoinType joinType, ISet<AssociationKey> visitedAssociationKeys, string lhsTable,
			string[] lhsColumnNames, IAssociationType type, int depth)
		{
			if (joinType < JoinType.InnerJoin) return false;
			if (joinType == JoinType.InnerJoin) return true;

			int maxFetchDepth = Factory.Settings.MaximumFetchDepth;
			bool tooDeep = maxFetchDepth >= 0 && depth >= maxFetchDepth;

			return !tooDeep && !IsDuplicateAssociation(lhsTable, lhsColumnNames, type);
		}

		protected SqlString OrderBy(IList<OuterJoinableAssociation> associations, SqlString orderBy)
		{
			return MergeOrderings(OrderBy(associations), orderBy);
		}

		protected SqlString OrderBy(IList<OuterJoinableAssociation> associations, string orderBy)
		{
			return MergeOrderings(OrderBy(associations), new SqlString(orderBy));
		}

		protected SqlString MergeOrderings(SqlString ass, SqlString orderBy)
		{
			if (ass.Length == 0)
				return orderBy;
			else if (orderBy.Length == 0)
				return ass;
			else
				return ass.Append(StringHelper.CommaSpace, orderBy);
		}

		protected SqlString MergeOrderings(string ass, SqlString orderBy) {
			return this.MergeOrderings(new SqlString(ass), orderBy);
		}

		protected SqlString MergeOrderings(string ass, string orderBy) {
			return this.MergeOrderings(new SqlString(ass), new SqlString(orderBy));
		}

		/// <summary>
		/// Generate a sequence of <c>LEFT OUTER JOIN</c> clauses for the given associations.
		/// </summary>
		protected JoinFragment MergeOuterJoins(IList<OuterJoinableAssociation> associations)
		{
			JoinFragment outerjoin = Dialect.CreateOuterJoinFragment();

			var sortedAssociations = GetSortedAssociations(associations);
			OuterJoinableAssociation last = null;
			foreach (OuterJoinableAssociation oj in sortedAssociations)
			{
				if (last != null && last.IsManyToManyWith(oj))
				{
					oj.AddManyToManyJoin(outerjoin, (IQueryableCollection) last.Joinable);
				}
				else
				{
					oj.AddJoins(outerjoin);
					// NH Different behavior : NH1179 and NH1293
					// Apply filters in Many-To-One association
					if (enabledFiltersForManyToOne.Count > 0)
					{
						string manyToOneFilterFragment = oj.Joinable.FilterFragment(oj.RHSAlias, enabledFiltersForManyToOne);
						bool joinClauseDoesNotContainsFilterAlready =
							outerjoin.ToFromFragmentString.IndexOfCaseInsensitive(manyToOneFilterFragment) == -1;
						if (joinClauseDoesNotContainsFilterAlready)
						{
							// Ensure that the join condition is added to the join, not the where clause.
							// Adding the condition to the where clause causes left joins to become inner joins.
							outerjoin.AddFromFragmentString(new SqlString(manyToOneFilterFragment));
						}
					}
				}
				last = oj;
			}

			return outerjoin;
		}

		private static IList<OuterJoinableAssociation> GetSortedAssociations(IList<OuterJoinableAssociation> associations)
		{
			if (associations.Count < 2)
				return associations;

			var fields = GetDependentAliases(associations);
			if (!fields.Exists(a => a.DependsOn?.Count > 0))
				return associations;

			var indexes = GetTopologicalSortOrder(fields);
			var sortedAssociations = new List<OuterJoinableAssociation>(associations.Count);
			for (int index = indexes.Length - 1; index >= 0; index--)
			{
				sortedAssociations.Add(associations[indexes[index]]);
			}

			return sortedAssociations;
		}

		/// <summary>
		/// Count the number of instances of IJoinable which are actually
		/// also instances of ILoadable, or are one-to-many associations
		/// </summary>
		protected static int CountEntityPersisters(IList<OuterJoinableAssociation> associations)
		{
			int result = 0;
			foreach (OuterJoinableAssociation oj in associations)
			{
				if (oj.Joinable.ConsumesEntityAlias() && oj.SelectMode != SelectMode.JoinOnly)
					result++;
			}

			return result;
		}

		/// <summary>
		/// Count the number of instances of <see cref="IJoinable" /> which
		/// are actually also instances of <see cref="IPersistentCollection" />
		/// which are being fetched by outer join
		/// </summary>
		protected static int CountCollectionPersisters(IList<OuterJoinableAssociation> associations)
		{
			int result = 0;

			foreach (OuterJoinableAssociation oj in associations)
			{
				if (oj.ShouldFetchCollectionPersister())
					result++;
			}
			return result;
		}

		/// <summary>
		/// Get the order by string required for collection fetching
		/// </summary>
		protected SqlString OrderBy(IList<OuterJoinableAssociation> associations)
		{
			SqlStringBuilder buf = new SqlStringBuilder();

			OuterJoinableAssociation last = null;
			foreach (OuterJoinableAssociation oj in associations)
			{
				if (oj.ShouldFetchCollectionPersister())
				{
					IQueryableCollection queryableCollection = (IQueryableCollection) oj.Joinable;
					if (queryableCollection.HasOrdering)
					{
						string orderByString = queryableCollection.GetSQLOrderByString(oj.RHSAlias);
						buf.Add(orderByString).Add(StringHelper.CommaSpace);
					}
				}
				else if (!oj.IsCollection && last?.ShouldFetchCollectionPersister() == true)
				{
					// it might still need to apply a collection ordering based on a
					// many-to-many defined order-by...
					IQueryableCollection queryableCollection = (IQueryableCollection) last.Joinable;
					if (queryableCollection.IsManyToMany && last.IsManyToManyWith(oj))
					{
						if (queryableCollection.HasManyToManyOrdering)
						{
							string orderByString = queryableCollection.GetManyToManyOrderByString(oj.RHSAlias);
							buf.Add(orderByString).Add(StringHelper.CommaSpace);
						}
					}
				}
				last = oj;
			}

			if (buf.Count > 0) {
				buf.RemoveAt(buf.Count-1);
			}

			return buf.ToSqlString();
		}

		protected virtual string GenerateAliasForColumn(string rootAlias, string column)
		{
			return rootAlias;
		}

		/// <summary>
		/// Render the where condition for a (batch) load by identifier / collection key
		/// </summary>
		protected SqlStringBuilder WhereString(string alias, string[] columnNames, int batchSize)
		{
			if (columnNames.Length == 1)
			{
				// if not a composite key, use "foo in (?, ?, ?)" for batching
				// if no batch, and not a composite key, use "foo = ?"
				string tableAlias = GenerateAliasForColumn(alias, columnNames[0]);
				InFragment inf = new InFragment().SetColumn(tableAlias, columnNames[0]);

				for (int i = 0; i < batchSize; i++)
					inf.AddValue(Parameter.Placeholder);

				return new SqlStringBuilder(inf.ToFragmentString());
			}
			else
			{
				var fragments = new ConditionalFragment[batchSize];
				for (int i = 0; i < batchSize; i++)
				{
					fragments[i] = new ConditionalFragment()
						.SetTableAlias(alias)
						.SetCondition(columnNames, Parameter.GenerateParameters(columnNames.Length));
				}

				var whereString = new SqlStringBuilder();

				if (fragments.Length == 1)
				{
					// if no batch, use "foo = ? and bar = ?"
					whereString.Add(fragments[0].ToSqlStringFragment());
				}
				else
				{
					// if batching, use "( (foo = ? and bar = ?) or (foo = ? and bar = ?) )"
					var df = new DisjunctionFragment(fragments);

					whereString.Add(StringHelper.OpenParen);
					whereString.Add(df.ToFragmentString());
					whereString.Add(StringHelper.ClosedParen);
				}

				return whereString;
			}
		}

		protected void InitPersisters(IList<OuterJoinableAssociation> associations, LockMode lockMode)
		{
			int joins = CountEntityPersisters(associations);
			int collections = CountCollectionPersisters(associations);

			collectionOwners = collections == 0 ? null : new int[collections];
			collectionPersisters = collections == 0 ? null : new ICollectionPersister[collections];
			collectionSuffixes = BasicLoader.GenerateSuffixes(joins + 1, collections);

			persisters = new ILoadable[joins];
			EagerPropertyFetches = new bool[joins];
			ChildFetchEntities = new bool[joins];
			aliases = new String[joins];
			owners = new int[joins];
			ownerAssociationTypes = new EntityType[joins];
			lockModeArray = ArrayHelper.Fill(lockMode, joins);

			int i = 0;
			int j = 0;

			foreach (OuterJoinableAssociation oj in associations)
			{
				if (oj.SelectMode == SelectMode.JoinOnly)
					continue;

				if (!oj.IsCollection)
				{
					owners[i] = oj.GetOwner(associations);
					ownerAssociationTypes[i] = (EntityType) oj.JoinableType;

					FillEntityPersisterProperties(i, oj, (ILoadable) oj.Joinable);
					i++;
				}
				else
				{
					IQueryableCollection collPersister = (IQueryableCollection)oj.Joinable;
					if (oj.ShouldFetchCollectionPersister())
					{
						//it must be a collection fetch
						collectionPersisters[j] = collPersister;
						collectionOwners[j] = oj.GetOwner(associations);
						j++;
					}

					if (collPersister.IsOneToMany)
					{
						FillEntityPersisterProperties(i, oj, (ILoadable) collPersister.ElementPersister);
						i++;
					}
				}
			}

			if (ArrayHelper.IsAllNegative(owners))
				owners = null;

			if (collectionOwners != null && ArrayHelper.IsAllNegative(collectionOwners))
				collectionOwners = null;
		}

		private void FillEntityPersisterProperties(int i, OuterJoinableAssociation oj, ILoadable persister)
		{
			persisters[i] = persister;
			aliases[i] = oj.RHSAlias;
			EagerPropertyFetches[i] = oj.SelectMode == SelectMode.FetchLazyProperties;
			ChildFetchEntities[i] = oj.SelectMode == SelectMode.ChildFetch;
		}

		/// <summary>
		/// Generate a select list of columns containing all properties of the entity classes
		/// </summary>
		public string SelectString(IList<OuterJoinableAssociation> associations)
		{
			if (associations.Count == 0)
			{
				return string.Empty;
			}
			else
			{
				SqlStringBuilder buf = new SqlStringBuilder(associations.Count * 3);

				int entityAliasCount = 0;
				int collectionAliasCount = 0;

				for (int i = 0; i < associations.Count; i++)
				{
					OuterJoinableAssociation join = associations[i];
					OuterJoinableAssociation next = (i == associations.Count - 1) ? null : associations[i + 1];

					IJoinable joinable = join.Joinable;
					string entitySuffix = (suffixes == null || entityAliasCount >= suffixes.Length) ? null : suffixes[entityAliasCount];

					string collectionSuffix = (collectionSuffixes == null || collectionAliasCount >= collectionSuffixes.Length)
																			? null
																			: collectionSuffixes[collectionAliasCount];

					string selectFragment = 
						GetSelectFragment(join, entitySuffix, collectionSuffix, next);

					if (!string.IsNullOrWhiteSpace(selectFragment))
					{
						buf.Add(StringHelper.CommaSpace)
							.Add(selectFragment);
					}
					if (joinable.ConsumesEntityAlias() && join.SelectMode != SelectMode.JoinOnly)
						entityAliasCount++;

					if (joinable.ConsumesCollectionAlias() && join.ShouldFetchCollectionPersister())
						collectionAliasCount++;
				}

				return buf.ToSqlString().ToString();
			}
		}

		protected static string GetSelectFragment(OuterJoinableAssociation join, string entitySuffix, string collectionSuffix, OuterJoinableAssociation next = null)
		{
			switch (join.SelectMode)
			{
				case SelectMode.Undefined:
				case SelectMode.Fetch:
#pragma warning disable 618
					return join.Joinable.SelectFragment(
						next?.Joinable,
						next?.RHSAlias,
						join.RHSAlias,
						entitySuffix,
						collectionSuffix,
						join.ShouldFetchCollectionPersister());
#pragma warning restore 618

				case SelectMode.FetchLazyProperties:
					return ReflectHelper.CastOrThrow<ISupportSelectModeJoinable>(join.Joinable, "fetch lazy propertie")
						.SelectFragment(
							next?.Joinable,
							next?.RHSAlias,
							join.RHSAlias,
							entitySuffix,
							collectionSuffix,
							join.ShouldFetchCollectionPersister(),
							true);
				
				case SelectMode.ChildFetch:
					return ReflectHelper.CastOrThrow<ISupportSelectModeJoinable>(join.Joinable, "child fetch select mode").IdentifierSelectFragment(join.RHSAlias, entitySuffix);

				case SelectMode.JoinOnly:
					return string.Empty;
				default:
					throw new ArgumentOutOfRangeException(nameof(join.SelectMode), $"{join.SelectMode} is unexpected.");
			}
		}
	}
}<|MERGE_RESOLUTION|>--- conflicted
+++ resolved
@@ -167,12 +167,8 @@
 		{
 			IJoinable joinable = type.GetAssociatedJoinable(Factory);
 
-<<<<<<< HEAD
-			string subalias = GenerateTableAlias(associations.Count + 1, path, subPathAlias, joinable);
+			string subalias = GenerateTableAlias(associations.Count + 1, path, pathAlias, joinable);
 			var qc = joinable.IsCollection ? (IQueryableCollection) joinable : null;
-=======
-			string subalias = GenerateTableAlias(associations.Count + 1, path, pathAlias, joinable);
->>>>>>> f7b64c53
 
 			var assoc =
 				new OuterJoinableAssociation(
@@ -181,12 +177,8 @@
 					aliasedLhsColumns,
 					subalias,
 					joinType,
-<<<<<<< HEAD
 					//for many-to-many with clause is applied with OuterJoinableAssociation created for entity persister so simply skip it here
-					qc?.IsManyToMany == true ? null : GetWithClause(path, subPathAlias),
-=======
-					GetWithClause(path, pathAlias),
->>>>>>> f7b64c53
+					qc?.IsManyToMany == true ? null : GetWithClause(path, pathAlias),
 					Factory,
 					enabledFilters,
 					GetSelectMode(path));
@@ -203,13 +195,7 @@
 			}
 			else
 			{
-<<<<<<< HEAD
-				WalkCollectionTree(qc, subalias, path, subPathAlias, nextDepth);
-=======
-				IQueryableCollection qc = joinable as IQueryableCollection;
-				if (qc != null)
-					WalkCollectionTree(qc, subalias, path, pathAlias, nextDepth);
->>>>>>> f7b64c53
+				WalkCollectionTree(qc, subalias, path, pathAlias, nextDepth);
 			}
 		}
 
