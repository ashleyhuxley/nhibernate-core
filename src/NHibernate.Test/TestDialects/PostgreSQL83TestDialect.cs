--- conflicted
+++ resolved
@@ -17,17 +17,15 @@
 		/// </summary>
 		public override bool SupportsUsingConnectionOnSystemTransactionPrepare => false;
 
-<<<<<<< HEAD
-		public override bool SupportsAggregateInSubSelect => true;
-
-		/// <inheritdoc />
-		public override bool SupportsRowValueConstructorSyntax => true;
-=======
 		/// <summary>
 		/// Npgsql does not clone the transaction in its context, and uses it in its prepare phase. When that was a
 		/// dependent transaction, it is then usually already disposed of, causing Npgsql to crash.
 		/// </summary>
 		public override bool SupportsDependentTransaction => false;
->>>>>>> f7b64c53
+
+		public override bool SupportsAggregateInSubSelect => true;
+
+		/// <inheritdoc />
+		public override bool SupportsRowValueConstructorSyntax => true;
 	}
 }