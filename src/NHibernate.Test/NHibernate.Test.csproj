--- conflicted
+++ resolved
@@ -3105,11 +3105,8 @@
     <EmbeddedResource Include="NHSpecificTest\NH1291AnonExample\Mappings.hbm.xml" />
   </ItemGroup>
   <ItemGroup>
-<<<<<<< HEAD
     <EmbeddedResource Include="LazyComponentTest\Person.hbm.xml" />
-=======
     <Content Include="NHSpecificTest\NH3372\Mappings.hbm.xml" />
->>>>>>> ba21fbb7
     <EmbeddedResource Include="NHSpecificTest\NH3570\Mappings.hbm.xml" />
     <EmbeddedResource Include="NHSpecificTest\NH3455\Mappings.hbm.xml" />
     <EmbeddedResource Include="NHSpecificTest\NH3590\Mappings.hbm.xml" />
