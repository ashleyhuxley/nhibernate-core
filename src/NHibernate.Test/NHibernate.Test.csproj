--- conflicted
+++ resolved
@@ -756,14 +756,11 @@
     <Compile Include="NHSpecificTest\NH1082\SessionInterceptorThatThrowsExceptionAtBeforeTransactionCompletion.cs" />
     <Compile Include="NHSpecificTest\NH3571\Fixture.cs" />
     <Compile Include="NHSpecificTest\NH3571\Product.cs" />
-<<<<<<< HEAD
     <Compile Include="NHSpecificTest\NH3489\Department.cs" />
     <Compile Include="NHSpecificTest\NH3489\Order.cs" />
     <Compile Include="NHSpecificTest\NH3489\Fixture.cs" />
-=======
     <Compile Include="NHSpecificTest\NH3512\Entity.cs" />
     <Compile Include="NHSpecificTest\NH3512\Fixture.cs" />
->>>>>>> 000b0d62
     <Compile Include="NHSpecificTest\NH3459\Fixture.cs" />
     <Compile Include="NHSpecificTest\NH3459\Order.cs" />
     <Compile Include="NHSpecificTest\NH2692\Fixture.cs" />
